name: PR Tests

on:
  pull_request:

concurrency:
  group: ${{ github.workflow }}-${{ github.ref }}
  cancel-in-progress: true

jobs:
  tests:
    name: Tests
    uses: ./.github/workflows/tests.yml
    with:
      python-version: "3.9"
<<<<<<< HEAD
      os: "ubuntu-latest"

  tests-indy:
    name: Tests (Indy)
    uses: ./.github/workflows/tests-indy.yml
    with:
      python-version: "3.9"
      indy-version: "1.16.0"
=======
>>>>>>> 9fc598ff
      os: "ubuntu-latest"<|MERGE_RESOLUTION|>--- conflicted
+++ resolved
@@ -13,15 +13,4 @@
     uses: ./.github/workflows/tests.yml
     with:
       python-version: "3.9"
-<<<<<<< HEAD
-      os: "ubuntu-latest"
-
-  tests-indy:
-    name: Tests (Indy)
-    uses: ./.github/workflows/tests-indy.yml
-    with:
-      python-version: "3.9"
-      indy-version: "1.16.0"
-=======
->>>>>>> 9fc598ff
       os: "ubuntu-latest"