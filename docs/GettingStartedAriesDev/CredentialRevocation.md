# Credential Revocation

These are the ACA-py steps and APIs involved to support credential revocation.

Run ACA-Py with tails server support enabled. You will need to have the URL of an running instance of https://github.com/bcgov/indy-tails-server.

Include the command line parameter `--tails-server-base-url <indy-tails-server url>`

0.  Publish credential definition

    Credential definition is created. All required revocation collateral is also created
    and managed including revocation registry definition, entry, and tails file.

    ```
    POST /credential-definitions
    {
      "schema_id": schema_id,
      "support_revocation": true,
      # Only needed if support_revocation is true. Defaults to 100
      "revocation_registry_size": size_int,
      "tag": cred_def_tag # Optional

    }
    Response:
    {
      "credential_definition_id": "credential_definition_id"
    }
    ```

1.  Issue credential

    This endpoint manages revocation data. If new revocation registry data is required,
    it is automatically managed in the background.

    ```
    POST /issue-credential/send-offer
    {
        "cred_def_id": credential_definition_id,
        "revoc_reg_id": revocation_registry_id
        "auto_remove": False, # We need the credential exchange record when revoking
        ...
    }
    Response
    {
        "credential_exchange_id": credential_exchange_id
    }
    ```

2.  Revoking credential

    ```
    POST /revocation/revoke
    {
        "rev_reg_id": <revocation_registry_id>
        "cred_rev_id": <credential_revocation_id>,
        "publish": <true|false>
    }
    ```

    If publish=false, you must use `​/issue-credential​/publish-revocations` to publish
    pending revocations in batches. Revocation are not written to ledger until this is called.

3.  When asking for proof, specify the timespan when the credential is NOT revoked
    ```
     POST /present-proof/send-request
     {
       "connection_id": ...,
       "proof_request": {
         "requested_attributes": [
           {
             "name": ...
             "restrictions": ...,
             ...
             "non_revoked": # Optional, override the global one when specified
             {
               "from": <seconds from Unix Epoch> # Optional, default is 0
               "to": <seconds from Unix Epoch>
             }
           },
           ...
         ],
         "requested_predicates": [
           {
             "name": ...
             ...
             "non_revoked": # Optional, override the global one when specified
             {
               "from": <seconds from Unix Epoch> # Optional, default is 0
               "to": <seconds from Unix Epoch>
             }
           },
           ...
         ],
         "non_revoked": # Optional, only check revocation if specified
         {
           "from": <seconds from Unix Epoch> # Optional, default is 0
           "to": <seconds from Unix Epoch>
         }
       }
     }
    ```

## Revocation Notification

<<<<<<< HEAD
ACA-Py supports [Revocation Notificaiton v1.0](https://github.com/hyperledger/aries-rfcs/blob/main/features/0183-revocation-notification/README.md).
=======
ACA-Py supports [Revocation Notification v1.0](https://github.com/hyperledger/aries-rfcs/blob/main/features/0183-revocation-notification/README.md).
>>>>>>> 8196d307

> **Note:** The optional `~please_ack` is not currently supported.


### Issuer Role

To notify connections to which credentials have been issued, during step 2
above, include the following attributes in the request body:

- `notify` - A boolean value indicating whether or not a notification should be
  sent. If the argument `--notify-revocation` is used on startup, this value
<<<<<<< HEAD
  defaults to `true`. Otherwise, it will default to `false`.
=======
  defaults to `true`. Otherwise, it will default to `false`. This value
  overrides the `--notify-revocation` flag; the value of `notify` always takes
  precedence.
>>>>>>> 8196d307
- `connection_id` - Connection ID for the connection of the credential holder.
  This is required when `notify` is `true`.
- `thread_id` - Message Thread ID of the credential exchange message that
  resulted in the credential now being revoked. This is required when `notify`
  is `true`
- `comment` - An optional comment presented to the credential holder as part of
  the revocation notification. This field might contain the reason for
  revocation or some other human readable information about the revocation.

Your request might look something like:

```
POST /revocation/revoke
{
    "rev_reg_id": <revocation_registry_id>
    "cred_rev_id": <credential_revocation_id>,
    "publish": <true|false>,
    "notify": true,
    "connection_id": <connection id>,
    "thread_id": <thread id>,
    "comment": "optional comment"
}
```

### Holder Role

On receipt of a revocation notification, an event with topic
`acapy::revocation-notification::received` and payload containing the thread ID
and comment is emitted on the event bus. This can be handled in plugins to
further customize notification handling.

If the argument `--monitor-revocation-notification` is used on startup, a
webhook with the topic `revocation-notification` and a payload containing the
thread ID and comment is emitted to registered webhook urls.<|MERGE_RESOLUTION|>--- conflicted
+++ resolved
@@ -102,11 +102,7 @@
 
 ## Revocation Notification
 
-<<<<<<< HEAD
-ACA-Py supports [Revocation Notificaiton v1.0](https://github.com/hyperledger/aries-rfcs/blob/main/features/0183-revocation-notification/README.md).
-=======
 ACA-Py supports [Revocation Notification v1.0](https://github.com/hyperledger/aries-rfcs/blob/main/features/0183-revocation-notification/README.md).
->>>>>>> 8196d307
 
 > **Note:** The optional `~please_ack` is not currently supported.
 
@@ -118,13 +114,9 @@
 
 - `notify` - A boolean value indicating whether or not a notification should be
   sent. If the argument `--notify-revocation` is used on startup, this value
-<<<<<<< HEAD
-  defaults to `true`. Otherwise, it will default to `false`.
-=======
   defaults to `true`. Otherwise, it will default to `false`. This value
   overrides the `--notify-revocation` flag; the value of `notify` always takes
   precedence.
->>>>>>> 8196d307
 - `connection_id` - Connection ID for the connection of the credential holder.
   This is required when `notify` is `true`.
 - `thread_id` - Message Thread ID of the credential exchange message that
