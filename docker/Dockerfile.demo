<<<<<<< HEAD
FROM indy-base
=======
ARG from_image=ghcr.io/hyperledger/aries-cloudagent-python:py3.9-0.9.0
FROM ${from_image}
>>>>>>> 9fc598ff

ENV ENABLE_PTVSD 0
ENV ENABLE_PYDEVD_PYCHARM 0
ENV PYDEVD_PYCHARM_HOST "host.docker.internal"
ENV ACAPY_DEBUG_WEBHOOKS 1

RUN mkdir -p bin && curl -L -o bin/jq \
	https://github.com/stedolan/jq/releases/download/jq-1.6/jq-linux64 && \
	chmod ug+x bin/jq

# Add and install Aries Agent code
RUN pip install --no-cache-dir poetry

<<<<<<< HEAD
RUN pip3 install --no-cache-dir \
	-r requirements.txt \
	-r requirements.askar.txt \
	-r requirements.bbs.txt \
	-r requirements.dev.txt \
	-r requirements.anoncreds.txt
=======
ADD README.md pyproject.toml poetry.lock ./

RUN poetry install --no-root --no-directory -E "askar bbs"
>>>>>>> 9fc598ff

ADD aries_cloudagent ./aries_cloudagent
ADD scripts ./scripts

RUN pip3 install --no-cache-dir -e .

RUN mkdir demo logs && chown -R aries:aries demo logs && chmod -R ug+rw demo logs

# Add and install demo code
ADD demo/requirements.txt ./demo/requirements.txt
RUN pip3 install --no-cache-dir -r demo/requirements.txt

ADD demo ./demo

ENTRYPOINT ["bash", "-c", "demo/ngrok-wait.sh \"$@\"", "--"]<|MERGE_RESOLUTION|>--- conflicted
+++ resolved
@@ -1,9 +1,5 @@
-<<<<<<< HEAD
-FROM indy-base
-=======
 ARG from_image=ghcr.io/hyperledger/aries-cloudagent-python:py3.9-0.9.0
 FROM ${from_image}
->>>>>>> 9fc598ff
 
 ENV ENABLE_PTVSD 0
 ENV ENABLE_PYDEVD_PYCHARM 0
@@ -17,18 +13,9 @@
 # Add and install Aries Agent code
 RUN pip install --no-cache-dir poetry
 
-<<<<<<< HEAD
-RUN pip3 install --no-cache-dir \
-	-r requirements.txt \
-	-r requirements.askar.txt \
-	-r requirements.bbs.txt \
-	-r requirements.dev.txt \
-	-r requirements.anoncreds.txt
-=======
 ADD README.md pyproject.toml poetry.lock ./
 
-RUN poetry install --no-root --no-directory -E "askar bbs"
->>>>>>> 9fc598ff
+RUN poetry install --no-root --no-directory -E "askar bbs anoncreds-rs"
 
 ADD aries_cloudagent ./aries_cloudagent
 ADD scripts ./scripts
