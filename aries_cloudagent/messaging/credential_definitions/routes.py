"""Credential definition admin routes."""

import functools
import json

from aiohttp import web
from aiohttp_apispec import (
    docs,
    match_info_schema,
    querystring_schema,
    request_schema,
    response_schema,
)

from marshmallow import fields

from ...anoncreds.base import AnonCredsResolutionError
from ...anoncreds.issuer import AnonCredsIssuer, AnonCredsIssuerError
from ...anoncreds.registry import AnonCredsRegistry

from ...wallet.base import BaseWallet

from ...admin.request_context import AdminRequestContext

from ...indy.models.cred_def import CredentialDefinitionSchema

from ...ledger.error import BadLedgerRequestError


from ...protocols.endorse_transaction.v1_0.manager import (
    TransactionManager,
    TransactionManagerError,
)
from ...protocols.endorse_transaction.v1_0.models.transaction_record import (
    TransactionRecordSchema,
)
from ...protocols.endorse_transaction.v1_0.util import (
    get_endorser_connection_id,
    is_author_role,
)

from ...storage.error import StorageError

from ..models.openapi import OpenAPISchema
from ..valid import (
    INDY_CRED_DEF_ID_EXAMPLE,
    INDY_CRED_DEF_ID_VALIDATE,
    INDY_REV_REG_SIZE_EXAMPLE,
    INDY_REV_REG_SIZE_VALIDATE,
    INDY_SCHEMA_ID_EXAMPLE,
    INDY_SCHEMA_ID_VALIDATE,
    UUID4_EXAMPLE,
)
from .util import (
    CredDefQueryStringSchema,
    notify_cred_def_event,
)

from ..valid import UUIDFour


class CredentialDefinitionSendRequestSchema(OpenAPISchema):
    """Request schema for schema send request."""

    schema_id = fields.Str(
        validate=INDY_SCHEMA_ID_VALIDATE,
        metadata={
            "description": "Schema identifier",
            "example": INDY_SCHEMA_ID_EXAMPLE,
        },
    )
    support_revocation = fields.Boolean(
        required=False, metadata={"description": "Revocation supported flag"}
    )
    revocation_registry_size = fields.Int(
        required=False,
        validate=INDY_REV_REG_SIZE_VALIDATE,
        metadata={
            "description": "Revocation registry size",
            "strict": True,
            "example": INDY_REV_REG_SIZE_EXAMPLE,
        },
    )
    tag = fields.Str(
        required=False,
        dump_default="default",
        metadata={
            "description": "Credential definition identifier tag",
            "example": "default",
        },
    )


class CredentialDefinitionSendResultSchema(OpenAPISchema):
    """Result schema content for schema send request with auto-endorse."""

    credential_definition_id = fields.Str(
        validate=INDY_CRED_DEF_ID_VALIDATE,
        metadata={
            "description": "Credential definition identifier",
            "example": INDY_CRED_DEF_ID_EXAMPLE,
        },
    )


class TxnOrCredentialDefinitionSendResultSchema(OpenAPISchema):
    """Result schema for credential definition send request."""

    sent = fields.Nested(
        CredentialDefinitionSendResultSchema(),
        required=False,
        metadata={"definition": "Content sent"},
    )
    txn = fields.Nested(
        TransactionRecordSchema(),
        required=False,
        metadata={"description": "Credential definition transaction to endorse"},
    )


class CredentialDefinitionGetResultSchema(OpenAPISchema):
    """Result schema for schema get request."""

    credential_definition = fields.Nested(CredentialDefinitionSchema)


class CredentialDefinitionsCreatedResultSchema(OpenAPISchema):
    """Result schema for cred-defs-created request."""

    credential_definition_ids = fields.List(
        fields.Str(
            validate=INDY_CRED_DEF_ID_VALIDATE,
            metadata={
                "description": "Credential definition identifiers",
                "example": INDY_CRED_DEF_ID_EXAMPLE,
            },
        )
    )


class CredDefIdMatchInfoSchema(OpenAPISchema):
    """Path parameters and validators for request taking cred def id."""

    cred_def_id = fields.Str(
        required=True,
        validate=INDY_CRED_DEF_ID_VALIDATE,
        metadata={
            "description": "Credential definition identifier",
            "example": INDY_CRED_DEF_ID_EXAMPLE,
        },
    )


class CreateCredDefTxnForEndorserOptionSchema(OpenAPISchema):
    """Class for user to input whether to create a transaction for endorser or not."""

    create_transaction_for_endorser = fields.Boolean(
        required=False,
        metadata={"description": "Create Transaction For Endorser's signature"},
    )


class CredDefConnIdMatchInfoSchema(OpenAPISchema):
    """Path parameters and validators for request taking connection id."""

    conn_id = fields.Str(
        required=False,
        metadata={"description": "Connection identifier", "example": UUID4_EXAMPLE},
    )


def error_handler(func):
    """API/Routes Error handler function."""

    @functools.wraps(func)
    async def wrapper(request):
        try:
            ret = await func(request)
            return ret
        except AnonCredsResolutionError as err:
            raise web.HTTPForbidden(reason=err.roll_up) from err
        except AnonCredsIssuerError as err:
            raise web.HTTPBadRequest(reason=err.roll_up) from err
        except Exception as err:
            raise err

    return wrapper


@docs(
    tags=["credential-definition"],
    summary="Sends a credential definition to the ledger",
)
@request_schema(CredentialDefinitionSendRequestSchema())
@querystring_schema(CreateCredDefTxnForEndorserOptionSchema())
@querystring_schema(CredDefConnIdMatchInfoSchema())
@response_schema(TxnOrCredentialDefinitionSendResultSchema(), 200, description="")
@error_handler
async def credential_definitions_send_credential_definition(request: web.BaseRequest):
    """Request handler for sending a credential definition to the ledger.

    Args:
        request: aiohttp request object

    Returns:
        The credential definition identifier

    """
    context: AdminRequestContext = request["context"]
    profile = context.profile
    outbound_handler = request["outbound_message_router"]

    create_transaction_for_endorser = json.loads(
        request.query.get("create_transaction_for_endorser", "false")
    )
    connection_id = request.query.get("conn_id")

    body = await request.json()

    schema_id = body.get("schema_id")
    support_revocation = bool(body.get("support_revocation"))
    tag = body.get("tag")
    rev_reg_size = body.get("revocation_registry_size")

    my_public_info = None
    async with profile.session() as session:
        wallet = session.inject(BaseWallet)
        my_public_info = await wallet.get_public_did()
    if not my_public_info:
        raise BadLedgerRequestError(
            "Cannot publish credential definition without a public DID"
        )

    body = await request.json()
    issuer_id = my_public_info.did
    schema_id = body.get("schema_id")
    tag = body.get("tag")
    options = {}
    if support_revocation:
        options["support_revocation"] = True
        options["max_cred_num"] = rev_reg_size
    if create_transaction_for_endorser:
        endorser_connection_id = await get_endorser_connection_id(context.profile)
        if not endorser_connection_id:
            raise web.HTTPBadRequest(reason="No endorser connection found")

        options["endorser_connection_id"] = endorser_connection_id

    cred_def = body.get("credential_definition")

    issuer = AnonCredsIssuer(context.profile)
    result = await issuer.create_and_register_credential_definition(
        issuer_id,
        schema_id,
        tag,
        options=options,
    )

    cred_def_id = result.credential_definition_state.credential_definition_id
    novel = False  # no idea how to deterimine what to put here...
    meta_data = {
        "context": {
            "schema_id": schema_id,
            "cred_def_id": cred_def_id,
            "issuer_did": issuer_id,
            "support_revocation": support_revocation,
            "novel": novel,
            "tag": tag,
            "rev_reg_size": rev_reg_size,
        },
        "processing": {
            "create_pending_rev_reg": True,
        },
    }

    if not create_transaction_for_endorser:
        # Notify event
        meta_data["processing"]["auto_create_rev_reg"] = True
        await notify_cred_def_event(context.profile, cred_def_id, meta_data)

        return web.json_response(
            {
                "sent": {"credential_definition_id": cred_def_id},
                "credential_definition_id": cred_def_id,
            }
        )
    else:
        meta_data["processing"]["auto_create_rev_reg"] = context.settings.get_value(
            "endorser.auto_create_rev_reg"
        )

        transaction_mgr = TransactionManager(context.profile)
        try:
            transaction = await transaction_mgr.create_record(
                messages_attach=cred_def["signed_txn"],
                connection_id=connection_id,
                meta_data=meta_data,
            )
        except StorageError as err:
            raise web.HTTPBadRequest(reason=err.roll_up) from err

        # if auto-request, send the request to the endorser
        if context.settings.get_value("endorser.auto_request"):
            try:
                transaction, transaction_request = await transaction_mgr.create_request(
                    transaction=transaction,
                    # TODO see if we need to parameterize these params
                    # expires_time=expires_time,
                    # endorser_write_txn=endorser_write_txn,
                )
            except (StorageError, TransactionManagerError) as err:
                raise web.HTTPBadRequest(reason=err.roll_up) from err

            await outbound_handler(
                transaction_request, connection_id=endorser_connection_id
            )

        return web.json_response(
            {
                "sent": {"credential_definition_id": cred_def_id},
                "txn": transaction.serialize(),
            }
        )


@docs(
    tags=["credential-definition"],
    summary="Search for matching credential definitions that agent originated",
)
@querystring_schema(CredDefQueryStringSchema())
@response_schema(CredentialDefinitionsCreatedResultSchema(), 200, description="")
@error_handler
async def credential_definitions_created(request: web.BaseRequest):
    """Request handler for retrieving credential definitions that current agent created.

    Args:
        request: aiohttp request object

    Returns:
        The identifiers of matching credential definitions.

    """
    context: AdminRequestContext = request["context"]
    issuer = AnonCredsIssuer(context.profile)

    # can no longer search/filter by cred def id
    cred_def_ids = await issuer.get_created_credential_definitions(
        issuer_id=request.query.get("issuer_did"),
        schema_issuer_id=request.query.get("schema_issuer_did"),
        schema_id=request.query.get("schema_id"),
        schema_name=request.query.get("schema_name"),
        schema_version=request.query.get("schema_version"),
    )

    return web.json_response({"credential_definition_ids": cred_def_ids})


@docs(
    tags=["credential-definition"],
    summary="Gets a credential definition from the ledger",
)
@match_info_schema(CredDefIdMatchInfoSchema())
@response_schema(CredentialDefinitionGetResultSchema(), 200, description="")
@error_handler
async def credential_definitions_get_credential_definition(request: web.BaseRequest):
    """Request handler for getting a credential definition from the ledger.

    Args:
        request: aiohttp request object

    Returns:
        The credential definition details.

    """
    context: AdminRequestContext = request["context"]
    cred_def_id = request.match_info["cred_def_id"]

<<<<<<< HEAD
    anon_creds_registry = context.inject(AnonCredsRegistry)
    result = await anon_creds_registry.get_credential_definition(
        context.profile, cred_def_id
=======
    async with context.profile.session() as session:
        multitenant_mgr = session.inject_or(BaseMultitenantManager)
        if multitenant_mgr:
            ledger_exec_inst = IndyLedgerRequestsExecutor(context.profile)
        else:
            ledger_exec_inst = session.inject(IndyLedgerRequestsExecutor)
    ledger_id, ledger = await ledger_exec_inst.get_ledger_for_identifier(
        cred_def_id,
        txn_record_type=GET_CRED_DEF,
    )
    if not ledger:
        reason = "No ledger available"
        if not context.settings.get_value("wallet.type"):
            reason += ": missing wallet-type?"
        raise web.HTTPForbidden(reason=reason)

    async with ledger:
        cred_def = await ledger.get_credential_definition(cred_def_id)

    if ledger_id:
        return web.json_response(
            {"ledger_id": ledger_id, "credential_definition": cred_def}
        )
    else:
        return web.json_response({"credential_definition": cred_def})


@docs(
    tags=["credential-definition"],
    summary="Writes a credential definition non-secret record to the wallet",
)
@match_info_schema(CredDefIdMatchInfoSchema())
@response_schema(CredentialDefinitionGetResultSchema(), 200, description="")
async def credential_definitions_fix_cred_def_wallet_record(request: web.BaseRequest):
    """Request handler for fixing a credential definition wallet non-secret record.

    Args:
        request: aiohttp request object

    Returns:
        The credential definition details.

    """
    context: AdminRequestContext = request["context"]

    cred_def_id = request.match_info["cred_def_id"]

    async with context.profile.session() as session:
        storage = session.inject(BaseStorage)
        multitenant_mgr = session.inject_or(BaseMultitenantManager)
        if multitenant_mgr:
            ledger_exec_inst = IndyLedgerRequestsExecutor(context.profile)
        else:
            ledger_exec_inst = session.inject(IndyLedgerRequestsExecutor)
    ledger_id, ledger = await ledger_exec_inst.get_ledger_for_identifier(
        cred_def_id,
        txn_record_type=GET_CRED_DEF,
    )
    if not ledger:
        reason = "No ledger available"
        if not context.settings.get_value("wallet.type"):
            reason += ": missing wallet-type?"
        raise web.HTTPForbidden(reason=reason)

    async with ledger:
        cred_def = await ledger.get_credential_definition(cred_def_id)
        cred_def_id_parts = cred_def_id.split(":")
        schema_seq_no = cred_def_id_parts[3]
        schema_response = await ledger.get_schema(schema_seq_no)
        schema_id = schema_response["id"]
        iss_did = cred_def_id_parts[0]

        # check if the record exists, if not add it
        found = await storage.find_all_records(
            type_filter=CRED_DEF_SENT_RECORD_TYPE,
            tag_query={
                "cred_def_id": cred_def_id,
            },
        )
        if 0 == len(found):
            await add_cred_def_non_secrets_record(
                session.profile, schema_id, iss_did, cred_def_id
            )

    if ledger_id:
        return web.json_response(
            {"ledger_id": ledger_id, "credential_definition": cred_def}
        )
    else:
        return web.json_response({"credential_definition": cred_def})


def register_events(event_bus: EventBus):
    """Subscribe to any events we need to support."""
    event_bus.subscribe(EVENT_LISTENER_PATTERN, on_cred_def_event)


async def on_cred_def_event(profile: Profile, event: Event):
    """Handle any events we need to support."""
    schema_id = event.payload["context"]["schema_id"]
    cred_def_id = event.payload["context"]["cred_def_id"]
    issuer_did = event.payload["context"]["issuer_did"]

    # after the ledger record is written, write the wallet non-secrets record
    await add_cred_def_non_secrets_record(profile, schema_id, issuer_did, cred_def_id)

    # check if we need to kick off the revocation registry setup
    meta_data = event.payload
    support_revocation = meta_data["context"]["support_revocation"]
    novel = meta_data["context"]["novel"]
    rev_reg_size = (
        meta_data["context"].get("rev_reg_size", None) if support_revocation else None
    )
    auto_create_rev_reg = meta_data["processing"].get("auto_create_rev_reg", False)
    create_pending_rev_reg = meta_data["processing"].get(
        "create_pending_rev_reg", False
>>>>>>> 8a7e4630
    )

<<<<<<< HEAD
    anoncreds_cred_def = {
        "ident": cred_def_id,
        "schemaId": result.credential_definition.schema_id,
        "typ": result.credential_definition.type,
        "tag": result.credential_definition.tag,
        "value": result.credential_definition.value.serialize(),
=======
async def add_cred_def_non_secrets_record(
    profile: Profile, schema_id: str, issuer_did: str, credential_definition_id: str
):
    """Write the wallet non-secrets record for cred def (already written to the ledger).

    Note that the cred def private key signing informtion must already exist in the
    wallet.

    Args:
        schema_id: The schema id (or stringified sequence number)
        issuer_did: The DID of the issuer
        credential_definition_id: The credential definition id

    """
    schema_id_parts = schema_id.split(":")
    cred_def_tags = {
        "schema_id": schema_id,
        "schema_issuer_did": schema_id_parts[0],
        "schema_name": schema_id_parts[-2],
        "schema_version": schema_id_parts[-1],
        "issuer_did": issuer_did,
        "cred_def_id": credential_definition_id,
        "epoch": str(int(time())),
>>>>>>> 8a7e4630
    }

    return web.json_response({"credential_definition": anoncreds_cred_def})


async def register(app: web.Application):
    """Register routes."""
    app.add_routes(
        [
            web.post(
                "/credential-definitions",
                credential_definitions_send_credential_definition,
            ),
            web.get(
                "/credential-definitions/created",
                credential_definitions_created,
                allow_head=False,
            ),
            web.get(
                "/credential-definitions/{cred_def_id}",
                credential_definitions_get_credential_definition,
                allow_head=False,
            ),
        ]
    )


def post_process_routes(app: web.Application):
    """Amend swagger API."""

    # Add top-level tags description
    if "tags" not in app._state["swagger_dict"]:
        app._state["swagger_dict"]["tags"] = []
    app._state["swagger_dict"]["tags"].append(
        {
            "name": "credential-definition",
            "description": "Credential definition operations",
            "externalDocs": {
                "description": "Specification",
                "url": (
                    "https://github.com/hyperledger/indy-node/blob/master/"
                    "design/anoncreds.md#cred_def"
                ),
            },
        }
    )<|MERGE_RESOLUTION|>--- conflicted
+++ resolved
@@ -375,162 +375,17 @@
     context: AdminRequestContext = request["context"]
     cred_def_id = request.match_info["cred_def_id"]
 
-<<<<<<< HEAD
     anon_creds_registry = context.inject(AnonCredsRegistry)
     result = await anon_creds_registry.get_credential_definition(
         context.profile, cred_def_id
-=======
-    async with context.profile.session() as session:
-        multitenant_mgr = session.inject_or(BaseMultitenantManager)
-        if multitenant_mgr:
-            ledger_exec_inst = IndyLedgerRequestsExecutor(context.profile)
-        else:
-            ledger_exec_inst = session.inject(IndyLedgerRequestsExecutor)
-    ledger_id, ledger = await ledger_exec_inst.get_ledger_for_identifier(
-        cred_def_id,
-        txn_record_type=GET_CRED_DEF,
-    )
-    if not ledger:
-        reason = "No ledger available"
-        if not context.settings.get_value("wallet.type"):
-            reason += ": missing wallet-type?"
-        raise web.HTTPForbidden(reason=reason)
-
-    async with ledger:
-        cred_def = await ledger.get_credential_definition(cred_def_id)
-
-    if ledger_id:
-        return web.json_response(
-            {"ledger_id": ledger_id, "credential_definition": cred_def}
-        )
-    else:
-        return web.json_response({"credential_definition": cred_def})
-
-
-@docs(
-    tags=["credential-definition"],
-    summary="Writes a credential definition non-secret record to the wallet",
-)
-@match_info_schema(CredDefIdMatchInfoSchema())
-@response_schema(CredentialDefinitionGetResultSchema(), 200, description="")
-async def credential_definitions_fix_cred_def_wallet_record(request: web.BaseRequest):
-    """Request handler for fixing a credential definition wallet non-secret record.
-
-    Args:
-        request: aiohttp request object
-
-    Returns:
-        The credential definition details.
-
-    """
-    context: AdminRequestContext = request["context"]
-
-    cred_def_id = request.match_info["cred_def_id"]
-
-    async with context.profile.session() as session:
-        storage = session.inject(BaseStorage)
-        multitenant_mgr = session.inject_or(BaseMultitenantManager)
-        if multitenant_mgr:
-            ledger_exec_inst = IndyLedgerRequestsExecutor(context.profile)
-        else:
-            ledger_exec_inst = session.inject(IndyLedgerRequestsExecutor)
-    ledger_id, ledger = await ledger_exec_inst.get_ledger_for_identifier(
-        cred_def_id,
-        txn_record_type=GET_CRED_DEF,
-    )
-    if not ledger:
-        reason = "No ledger available"
-        if not context.settings.get_value("wallet.type"):
-            reason += ": missing wallet-type?"
-        raise web.HTTPForbidden(reason=reason)
-
-    async with ledger:
-        cred_def = await ledger.get_credential_definition(cred_def_id)
-        cred_def_id_parts = cred_def_id.split(":")
-        schema_seq_no = cred_def_id_parts[3]
-        schema_response = await ledger.get_schema(schema_seq_no)
-        schema_id = schema_response["id"]
-        iss_did = cred_def_id_parts[0]
-
-        # check if the record exists, if not add it
-        found = await storage.find_all_records(
-            type_filter=CRED_DEF_SENT_RECORD_TYPE,
-            tag_query={
-                "cred_def_id": cred_def_id,
-            },
-        )
-        if 0 == len(found):
-            await add_cred_def_non_secrets_record(
-                session.profile, schema_id, iss_did, cred_def_id
-            )
-
-    if ledger_id:
-        return web.json_response(
-            {"ledger_id": ledger_id, "credential_definition": cred_def}
-        )
-    else:
-        return web.json_response({"credential_definition": cred_def})
-
-
-def register_events(event_bus: EventBus):
-    """Subscribe to any events we need to support."""
-    event_bus.subscribe(EVENT_LISTENER_PATTERN, on_cred_def_event)
-
-
-async def on_cred_def_event(profile: Profile, event: Event):
-    """Handle any events we need to support."""
-    schema_id = event.payload["context"]["schema_id"]
-    cred_def_id = event.payload["context"]["cred_def_id"]
-    issuer_did = event.payload["context"]["issuer_did"]
-
-    # after the ledger record is written, write the wallet non-secrets record
-    await add_cred_def_non_secrets_record(profile, schema_id, issuer_did, cred_def_id)
-
-    # check if we need to kick off the revocation registry setup
-    meta_data = event.payload
-    support_revocation = meta_data["context"]["support_revocation"]
-    novel = meta_data["context"]["novel"]
-    rev_reg_size = (
-        meta_data["context"].get("rev_reg_size", None) if support_revocation else None
-    )
-    auto_create_rev_reg = meta_data["processing"].get("auto_create_rev_reg", False)
-    create_pending_rev_reg = meta_data["processing"].get(
-        "create_pending_rev_reg", False
->>>>>>> 8a7e4630
-    )
-
-<<<<<<< HEAD
+    )
+
     anoncreds_cred_def = {
         "ident": cred_def_id,
         "schemaId": result.credential_definition.schema_id,
         "typ": result.credential_definition.type,
         "tag": result.credential_definition.tag,
         "value": result.credential_definition.value.serialize(),
-=======
-async def add_cred_def_non_secrets_record(
-    profile: Profile, schema_id: str, issuer_did: str, credential_definition_id: str
-):
-    """Write the wallet non-secrets record for cred def (already written to the ledger).
-
-    Note that the cred def private key signing informtion must already exist in the
-    wallet.
-
-    Args:
-        schema_id: The schema id (or stringified sequence number)
-        issuer_did: The DID of the issuer
-        credential_definition_id: The credential definition id
-
-    """
-    schema_id_parts = schema_id.split(":")
-    cred_def_tags = {
-        "schema_id": schema_id,
-        "schema_issuer_did": schema_id_parts[0],
-        "schema_name": schema_id_parts[-2],
-        "schema_version": schema_id_parts[-1],
-        "issuer_did": issuer_did,
-        "cred_def_id": credential_definition_id,
-        "epoch": str(int(time())),
->>>>>>> 8a7e4630
     }
 
     return web.json_response({"credential_definition": anoncreds_cred_def})
