<<<<<<< HEAD
from anoncreds import CredentialDefinition
from asynctest import TestCase as AsyncTestCase
from asynctest import mock as async_mock
import pytest

from ....anoncreds.base import AnonCredsRegistrationError

from ....anoncreds.default.legacy_indy.registry import LegacyIndyRegistry
from ....anoncreds.issuer import AnonCredsIssuer
from ....anoncreds.models.anoncreds_cred_def import (
    CredDef,
    CredDefResult,
    CredDefState,
    CredDefValue,
    CredDefValuePrimary,
    GetCredDefResult,
)
from ....anoncreds.registry import AnonCredsRegistry
from ....askar.profile import AskarProfile

from ....wallet.did_info import DIDInfo
from ....wallet.did_method import SOV
from ....wallet.in_memory import InMemoryWallet
from ....wallet.key_type import ED25519
=======
from unittest import IsolatedAsyncioTestCase
from aries_cloudagent.tests import mock
>>>>>>> 8a7e4630

from ....admin.request_context import AdminRequestContext
from ....core.in_memory.profile import InMemoryProfile
from ....ledger.base import BaseLedger
from ....ledger.multiple_ledger.ledger_requests_executor import (
    IndyLedgerRequestsExecutor,
)
from ....multitenant.base import BaseMultitenantManager
from ....multitenant.manager import MultitenantManager
from ....storage.base import BaseStorage

from .. import routes as test_module
from ....connections.models.conn_record import ConnRecord


SCHEMA_ID = "WgWxqztrNooG92RXvxSTWv:2:schema_name:1.0"
CRED_DEF_ID = "WgWxqztrNooG92RXvxSTWv:3:CL:20:tag"


class TestCredentialDefinitionRoutes(IsolatedAsyncioTestCase):
    def setUp(self):
        self.session_inject = {}
        self.profile = InMemoryProfile.test_profile(profile_class=AskarProfile)
        self.profile_injector = self.profile.context.injector

        self.ledger = mock.create_autospec(BaseLedger)
        self.ledger.__aenter__ = mock.CoroutineMock(return_value=self.ledger)
        self.ledger.create_and_send_credential_definition = mock.CoroutineMock(
            return_value=(
                CRED_DEF_ID,
                {"cred": "def", "signed_txn": "..."},
                True,
            )
        )
        self.ledger.get_credential_definition = mock.CoroutineMock(
            return_value={"cred": "def", "signed_txn": "..."}
        )
        self.profile_injector.bind_instance(BaseLedger, self.ledger)

<<<<<<< HEAD
        self.issuer = AnonCredsIssuer(self.profile)
        self.profile_injector.bind_instance(AnonCredsIssuer, self.issuer)

        self.indy_ledger = LegacyIndyRegistry()

        self.registry = AnonCredsRegistry([self.indy_ledger])
        self.registry._registrar_for_identifier = async_mock.CoroutineMock(
            return_value=self.indy_ledger
        )

        self.indy_ledger_req_exec = IndyLedgerRequestsExecutor(self.profile)
        self.indy_ledger_req_exec.get_ledger_for_identifier = async_mock.CoroutineMock(
            return_value=("test_ledger_id", self.ledger)
        )

        self.profile_injector.bind_instance(LegacyIndyRegistry, self.indy_ledger)
        self.profile_injector.bind_instance(AnonCredsRegistry, self.registry)
        self.profile_injector.bind_instance(
            IndyLedgerRequestsExecutor, self.indy_ledger_req_exec
        )
=======
        self.issuer = mock.create_autospec(IndyIssuer)
        self.profile_injector.bind_instance(IndyIssuer, self.issuer)
>>>>>>> 8a7e4630

        self.storage = mock.create_autospec(BaseStorage)
        self.storage.find_all_records = mock.CoroutineMock(
            return_value=[mock.MagicMock(value=CRED_DEF_ID)]
        )
        self.session_inject[BaseStorage] = self.storage

        self.context = AdminRequestContext.test_context(
            self.session_inject, profile=self.profile
        )
        self.request_dict = {
            "context": self.context,
            "outbound_message_router": mock.CoroutineMock(),
        }
        self.request = mock.MagicMock(
            app={},
            match_info={},
            query={},
            __getitem__=lambda _, k: self.request_dict[k],
        )
        self.test_did = "55GkHamhTU1ZbTbV2ab9DE"
        self.test_did_info = DIDInfo(
            did=self.test_did,
            verkey="3Dn1SJNPaCXcvvJvSbsFWP2xaCjMom3can8CQNhWrTRx",
            metadata={"test": "test"},
            method=SOV,
            key_type=ED25519,
        )

    async def test_send_credential_definition(self):
        self.request.json = mock.CoroutineMock(
            return_value={
                "schema_id": "WgWxqztrNooG92RXvxSTWv:2:schema_name:1.0",
                "support_revocation": False,
                "tag": "tag",
            }
        )

        self.request.query = {"create_transaction_for_endorser": "false"}

<<<<<<< HEAD
        with async_mock.patch.object(
            InMemoryWallet,
            "get_public_did",
        ) as mock_wallet_get_public_did, async_mock.patch.object(
            test_module, "AnonCredsIssuer", async_mock.MagicMock()
        ) as mock_issuer, async_mock.patch.object(
            test_module.web, "json_response"
        ) as mock_response:
            mock_wallet_get_public_did.return_value = self.test_did_info
            mock_issuer.return_value = async_mock.MagicMock(
                create_and_register_credential_definition=async_mock.CoroutineMock(
                    return_value=CredDefResult(
                        job_id=None,
                        registration_metadata=None,
                        credential_definition_metadata=None,
                        credential_definition_state=CredDefState(
                            state="finished",
                            credential_definition_id=CRED_DEF_ID,
                            credential_definition=None,
                        ),
                    )
                )
            )

=======
        with mock.patch.object(test_module.web, "json_response") as mock_response:
>>>>>>> 8a7e4630
            result = (
                await test_module.credential_definitions_send_credential_definition(
                    self.request
                )
            )
            assert result == mock_response.return_value
            mock_response.assert_called_once_with(
                {
                    "sent": {"credential_definition_id": CRED_DEF_ID},
                    "credential_definition_id": CRED_DEF_ID,
                }
            )

<<<<<<< HEAD
    @pytest.mark.skip(reason="anoncreds-rs/endorser breaking change")
    async def test_send_credential_definition_create_transaction_for_endorser(
        self,
    ):
        self.request.json = async_mock.CoroutineMock(
=======
    async def test_send_credential_definition_create_transaction_for_endorser(self):
        self.request.json = mock.CoroutineMock(
>>>>>>> 8a7e4630
            return_value={
                "schema_id": "WgWxqztrNooG92RXvxSTWv:2:schema_name:1.0",
                "support_revocation": False,
                "tag": "tag",
            }
        )

        self.request.query = {
            "create_transaction_for_endorser": "true",
            "conn_id": "dummy",
        }

        with mock.patch.object(
            ConnRecord, "retrieve_by_id", mock.CoroutineMock()
        ) as mock_conn_rec_retrieve, mock.patch.object(
            test_module, "TransactionManager", mock.MagicMock()
        ) as mock_txn_mgr, mock.patch.object(
            test_module.web, "json_response", mock.MagicMock()
        ) as mock_response:
            mock_txn_mgr.return_value = mock.MagicMock(
                create_record=mock.CoroutineMock(
                    return_value=mock.MagicMock(
                        serialize=mock.MagicMock(return_value={"...": "..."})
                    )
                )
            )
            mock_conn_rec_retrieve.return_value = mock.MagicMock(
                metadata_get=mock.CoroutineMock(
                    return_value={
                        "endorser_did": ("did"),
                        "endorser_name": ("name"),
                    }
                )
            )
            result = (
                await test_module.credential_definitions_send_credential_definition(
                    self.request
                )
            )
            assert result == mock_response.return_value
            mock_response.assert_called_once_with(
                {
                    "sent": {"credential_definition_id": CRED_DEF_ID},
                    "txn": {"...": "..."},
                }
            )

    @pytest.mark.skip(reason="anoncreds-rs/endorser breaking change")
    async def test_send_credential_definition_create_transaction_for_endorser_storage_x(
        self,
    ):
        self.request.json = mock.CoroutineMock(
            return_value={
                "schema_id": "WgWxqztrNooG92RXvxSTWv:2:schema_name:1.0",
                "support_revocation": False,
                "tag": "tag",
            }
        )

        self.request.query = {
            "create_transaction_for_endorser": "true",
            "conn_id": "dummy",
        }

        with mock.patch.object(
            ConnRecord, "retrieve_by_id", mock.CoroutineMock()
        ) as mock_conn_rec_retrieve, mock.patch.object(
            test_module, "TransactionManager", mock.MagicMock()
        ) as mock_txn_mgr:
            mock_conn_rec_retrieve.return_value = mock.MagicMock(
                metadata_get=mock.CoroutineMock(
                    return_value={
                        "endorser_did": ("did"),
                        "endorser_name": ("name"),
                    }
                )
            )
            mock_txn_mgr.return_value = mock.MagicMock(
                create_record=mock.CoroutineMock(side_effect=test_module.StorageError())
            )

            with self.assertRaises(test_module.web.HTTPBadRequest):
                await test_module.credential_definitions_send_credential_definition(
                    self.request
                )

    @pytest.mark.skip(reason="anoncreds-rs/endorser breaking change")
    async def test_send_credential_definition_create_transaction_for_endorser_not_found_x(
        self,
    ):
        self.request.json = mock.CoroutineMock(
            return_value={
                "schema_id": "WgWxqztrNooG92RXvxSTWv:2:schema_name:1.0",
                "support_revocation": False,
                "tag": "tag",
            }
        )

        self.request.query = {
            "create_transaction_for_endorser": "true",
            "conn_id": "dummy",
        }

        with mock.patch.object(
            ConnRecord, "retrieve_by_id", mock.CoroutineMock()
        ) as mock_conn_rec_retrieve:
            mock_conn_rec_retrieve.side_effect = test_module.StorageNotFoundError()

            with self.assertRaises(test_module.web.HTTPNotFound):
                await test_module.credential_definitions_send_credential_definition(
                    self.request
                )

    @pytest.mark.skip(reason="anoncreds-rs/endorser breaking change")
    async def test_send_credential_definition_create_transaction_for_endorser_base_model_x(
        self,
    ):
        self.request.json = mock.CoroutineMock(
            return_value={
                "schema_id": "WgWxqztrNooG92RXvxSTWv:2:schema_name:1.0",
                "support_revocation": False,
                "tag": "tag",
            }
        )

        self.request.query = {
            "create_transaction_for_endorser": "true",
            "conn_id": "dummy",
        }

        with mock.patch.object(
            ConnRecord, "retrieve_by_id", mock.CoroutineMock()
        ) as mock_conn_rec_retrieve:
            mock_conn_rec_retrieve.side_effect = test_module.BaseModelError()

            with self.assertRaises(test_module.web.HTTPBadRequest):
                await test_module.credential_definitions_send_credential_definition(
                    self.request
                )

    @pytest.mark.skip(reason="anoncreds-rs/endorser breaking change")
    async def test_send_credential_definition_create_transaction_for_endorser_no_endorser_info_x(
        self,
    ):
        self.request.json = mock.CoroutineMock(
            return_value={
                "schema_id": "WgWxqztrNooG92RXvxSTWv:2:schema_name:1.0",
                "support_revocation": False,
                "tag": "tag",
            }
        )

        self.request.query = {
            "create_transaction_for_endorser": "true",
            "conn_id": "dummy",
        }

        with mock.patch.object(
            ConnRecord, "retrieve_by_id", mock.CoroutineMock()
        ) as mock_conn_rec_retrieve:
            mock_conn_rec_retrieve.return_value = mock.MagicMock(
                metadata_get=mock.CoroutineMock(return_value=None)
            )
            with self.assertRaises(test_module.web.HTTPForbidden):
                await test_module.credential_definitions_send_credential_definition(
                    self.request
                )

    @pytest.mark.skip(reason="anoncreds-rs/endorser breaking change")
    async def test_send_credential_definition_create_transaction_for_endorser_no_endorser_did_x(
        self,
    ):
        self.request.json = mock.CoroutineMock(
            return_value={
                "schema_id": "WgWxqztrNooG92RXvxSTWv:2:schema_name:1.0",
                "support_revocation": False,
                "tag": "tag",
            }
        )

        self.request.query = {
            "create_transaction_for_endorser": "true",
            "conn_id": "dummy",
        }

        with mock.patch.object(
            ConnRecord, "retrieve_by_id", mock.CoroutineMock()
        ) as mock_conn_rec_retrieve:
            mock_conn_rec_retrieve.return_value = mock.MagicMock(
                metadata_get=mock.CoroutineMock(
                    return_value={
                        "endorser_name": ("name"),
                    }
                )
            )
            with self.assertRaises(test_module.web.HTTPForbidden):
                await test_module.credential_definitions_send_credential_definition(
                    self.request
                )

    async def test_send_credential_definition_no_ledger(self):
        self.request.json = mock.CoroutineMock(
            return_value={
                "schema_id": "WgWxqztrNooG92RXvxSTWv:2:schema_name:1.0",
                "support_revocation": False,
                "tag": "tag",
            }
        )

        self.indy_ledger_req_exec.get_ledger_for_identifier = async_mock.CoroutineMock(
            return_value=(None, None)
        )

        with async_mock.patch.object(
            InMemoryWallet,
            "get_public_did",
        ) as mock_wallet_get_public_did, async_mock.patch.object(
            CredentialDefinition, "create"
        ) as mock_cred_def_create, async_mock.patch.object(
            CredentialDefinition, "to_json"
        ) as mock_cred_def_json, async_mock.patch.object(
            CredDef, "from_native"
        ) as mock_cred_def_from_native:
            mock_wallet_get_public_did.return_value = self.test_did_info
            mock_cred_def_create.return_value = [
                CredentialDefinition(None),
                "CredentialDefinitionPrivate",
                "KeyCorrectnessProof",
            ]
            mock_cred_def_json.return_value = {}
            mock_cred_def_from_native.return_value = {}

            with self.assertRaises(test_module.web.HTTPForbidden):
                await test_module.credential_definitions_send_credential_definition(
                    self.request
                )

    async def test_send_credential_definition_ledger_x(self):
        self.request.json = mock.CoroutineMock(
            return_value={
                "schema_id": "WgWxqztrNooG92RXvxSTWv:2:schema_name:1.0",
                "support_revocation": False,
                "tag": "tag",
            }
        )

<<<<<<< HEAD
        self.indy_ledger.register_credential_definition = async_mock.CoroutineMock(
            side_effect=AnonCredsRegistrationError("failed")
=======
        self.request.query = {"create_transaction_for_endorser": "false"}

        self.ledger.__aenter__ = mock.CoroutineMock(
            side_effect=test_module.LedgerError("oops")
>>>>>>> 8a7e4630
        )
        with async_mock.patch.object(
            InMemoryWallet,
            "get_public_did",
        ) as mock_wallet_get_public_did, async_mock.patch.object(
            CredentialDefinition, "create"
        ) as mock_cred_def_create, async_mock.patch.object(
            CredentialDefinition, "to_json"
        ) as mock_cred_def_json, async_mock.patch.object(
            CredDef, "from_native"
        ) as mock_cred_def_from_native:
            mock_wallet_get_public_did.return_value = self.test_did_info
            mock_cred_def_create.return_value = [
                CredentialDefinition(None),
                "CredentialDefinitionPrivate",
                "KeyCorrectnessProof",
            ]
            mock_cred_def_json.return_value = {}
            mock_cred_def_from_native.return_value = CredDef(
                issuer_id="issuer_id",
                schema_id=SCHEMA_ID,
                type="CL",
                tag="tag",
                value=None,
            )

            with self.assertRaises(test_module.web.HTTPBadRequest):
                await test_module.credential_definitions_send_credential_definition(
                    self.request
                )

    async def test_created(self):
        self.request.match_info = {"cred_def_id": CRED_DEF_ID}

<<<<<<< HEAD
        with async_mock.patch.object(
            test_module, "AnonCredsIssuer", async_mock.MagicMock()
        ) as mock_issuer:
            mock_issuer.return_value = async_mock.MagicMock(
                get_created_credential_definitions=async_mock.CoroutineMock(
                    return_value=[CRED_DEF_ID]
                )
            )

            with async_mock.patch.object(
                test_module.web, "json_response"
            ) as mock_response:
                result = await test_module.credential_definitions_created(self.request)
                assert result == mock_response.return_value
                mock_response.assert_called_once_with(
                    {"credential_definition_ids": [CRED_DEF_ID]}
=======
        with mock.patch.object(test_module.web, "json_response") as mock_response:
            result = await test_module.credential_definitions_created(self.request)
            assert result == mock_response.return_value
            mock_response.assert_called_once_with(
                {"credential_definition_ids": [CRED_DEF_ID]}
            )

    async def test_get_credential_definition(self):
        self.profile_injector.bind_instance(
            IndyLedgerRequestsExecutor,
            mock.MagicMock(
                get_ledger_for_identifier=mock.CoroutineMock(
                    return_value=("test_ledger_id", self.ledger)
>>>>>>> 8a7e4630
                )

    async def test_get_credential_definition(self):
        self.registry.get_credential_definition = async_mock.CoroutineMock(
            return_value=GetCredDefResult(
                credential_definition_id=CRED_DEF_ID,
                resolution_metadata=None,
                credential_definition_metadata=None,
                credential_definition=CredDef(
                    issuer_id="test",
                    schema_id="test",
                    type="CL",
                    tag="test",
                    value=CredDefValue(
                        primary=CredDefValuePrimary(
                            n="n", s="s", r="r", rctxt="rctxt", z="z"
                        )
                    ),
                ),
            )
        )

        self.request.match_info = {"cred_def_id": CRED_DEF_ID}
        with mock.patch.object(test_module.web, "json_response") as mock_response:
            result = await test_module.credential_definitions_get_credential_definition(
                self.request
            )
            assert result == mock_response.return_value
            mock_response.assert_called_once_with(
                {
                    "credential_definition": {
                        "ident": CRED_DEF_ID,
                        "schemaId": "test",
                        "typ": "CL",
                        "tag": "test",
                        "value": {
                            "primary": {
                                "n": "n",
                                "s": "s",
                                "r": "r",
                                "rctxt": "rctxt",
                                "z": "z",
                            }
                        },
                    },
                }
            )

    async def test_get_credential_definition_multitenant(self):
        self.profile_injector.bind_instance(
            BaseMultitenantManager,
            mock.MagicMock(MultitenantManager, autospec=True),
        )
        self.registry.get_credential_definition = async_mock.CoroutineMock(
            return_value=GetCredDefResult(
                credential_definition_id=CRED_DEF_ID,
                resolution_metadata=None,
                credential_definition_metadata=None,
                credential_definition=CredDef(
                    issuer_id="test",
                    schema_id="test",
                    type="CL",
                    tag="test",
                    value=CredDefValue(
                        primary=CredDefValuePrimary(
                            n="n", s="s", r="r", rctxt="rctxt", z="z"
                        )
                    ),
                ),
            )
        )
        self.request.match_info = {"cred_def_id": CRED_DEF_ID}
<<<<<<< HEAD
        with async_mock.patch.object(test_module.web, "json_response") as mock_response:
=======
        with mock.patch.object(
            IndyLedgerRequestsExecutor,
            "get_ledger_for_identifier",
            mock.CoroutineMock(return_value=("test_ledger_id", self.ledger)),
        ), mock.patch.object(test_module.web, "json_response") as mock_response:
>>>>>>> 8a7e4630
            result = await test_module.credential_definitions_get_credential_definition(
                self.request
            )
            assert result == mock_response.return_value
            mock_response.assert_called_once_with(
                {
                    "credential_definition": {
                        "ident": CRED_DEF_ID,
                        "schemaId": "test",
                        "typ": "CL",
                        "tag": "test",
                        "value": {
                            "primary": {
                                "n": "n",
                                "s": "s",
                                "r": "r",
                                "rctxt": "rctxt",
                                "z": "z",
                            }
                        },
                    },
                }
            )

    async def test_get_credential_definition_no_ledger(self):
        self.profile_injector.bind_instance(
            IndyLedgerRequestsExecutor,
            mock.MagicMock(
                get_ledger_for_identifier=mock.CoroutineMock(return_value=(None, None))
            ),
        )

        self.request.match_info = {"cred_def_id": CRED_DEF_ID}
        with self.assertRaises(test_module.web.HTTPForbidden):
            await test_module.credential_definitions_get_credential_definition(
                self.request
            )

    async def test_register(self):
        mock_app = mock.MagicMock()
        mock_app.add_routes = mock.MagicMock()

        await test_module.register(mock_app)
        mock_app.add_routes.assert_called_once()

    async def test_post_process_routes(self):
        mock_app = mock.MagicMock(_state={"swagger_dict": {}})
        test_module.post_process_routes(mock_app)
        assert "tags" in mock_app._state["swagger_dict"]<|MERGE_RESOLUTION|>--- conflicted
+++ resolved
@@ -1,4 +1,3 @@
-<<<<<<< HEAD
 from anoncreds import CredentialDefinition
 from asynctest import TestCase as AsyncTestCase
 from asynctest import mock as async_mock
@@ -23,10 +22,8 @@
 from ....wallet.did_method import SOV
 from ....wallet.in_memory import InMemoryWallet
 from ....wallet.key_type import ED25519
-=======
 from unittest import IsolatedAsyncioTestCase
 from aries_cloudagent.tests import mock
->>>>>>> 8a7e4630
 
 from ....admin.request_context import AdminRequestContext
 from ....core.in_memory.profile import InMemoryProfile
@@ -66,7 +63,6 @@
         )
         self.profile_injector.bind_instance(BaseLedger, self.ledger)
 
-<<<<<<< HEAD
         self.issuer = AnonCredsIssuer(self.profile)
         self.profile_injector.bind_instance(AnonCredsIssuer, self.issuer)
 
@@ -87,10 +83,6 @@
         self.profile_injector.bind_instance(
             IndyLedgerRequestsExecutor, self.indy_ledger_req_exec
         )
-=======
-        self.issuer = mock.create_autospec(IndyIssuer)
-        self.profile_injector.bind_instance(IndyIssuer, self.issuer)
->>>>>>> 8a7e4630
 
         self.storage = mock.create_autospec(BaseStorage)
         self.storage.find_all_records = mock.CoroutineMock(
@@ -131,7 +123,6 @@
 
         self.request.query = {"create_transaction_for_endorser": "false"}
 
-<<<<<<< HEAD
         with async_mock.patch.object(
             InMemoryWallet,
             "get_public_did",
@@ -156,9 +147,6 @@
                 )
             )
 
-=======
-        with mock.patch.object(test_module.web, "json_response") as mock_response:
->>>>>>> 8a7e4630
             result = (
                 await test_module.credential_definitions_send_credential_definition(
                     self.request
@@ -172,16 +160,11 @@
                 }
             )
 
-<<<<<<< HEAD
     @pytest.mark.skip(reason="anoncreds-rs/endorser breaking change")
     async def test_send_credential_definition_create_transaction_for_endorser(
         self,
     ):
         self.request.json = async_mock.CoroutineMock(
-=======
-    async def test_send_credential_definition_create_transaction_for_endorser(self):
-        self.request.json = mock.CoroutineMock(
->>>>>>> 8a7e4630
             return_value={
                 "schema_id": "WgWxqztrNooG92RXvxSTWv:2:schema_name:1.0",
                 "support_revocation": False,
@@ -428,15 +411,8 @@
             }
         )
 
-<<<<<<< HEAD
         self.indy_ledger.register_credential_definition = async_mock.CoroutineMock(
             side_effect=AnonCredsRegistrationError("failed")
-=======
-        self.request.query = {"create_transaction_for_endorser": "false"}
-
-        self.ledger.__aenter__ = mock.CoroutineMock(
-            side_effect=test_module.LedgerError("oops")
->>>>>>> 8a7e4630
         )
         with async_mock.patch.object(
             InMemoryWallet,
@@ -471,7 +447,6 @@
     async def test_created(self):
         self.request.match_info = {"cred_def_id": CRED_DEF_ID}
 
-<<<<<<< HEAD
         with async_mock.patch.object(
             test_module, "AnonCredsIssuer", async_mock.MagicMock()
         ) as mock_issuer:
@@ -488,21 +463,6 @@
                 assert result == mock_response.return_value
                 mock_response.assert_called_once_with(
                     {"credential_definition_ids": [CRED_DEF_ID]}
-=======
-        with mock.patch.object(test_module.web, "json_response") as mock_response:
-            result = await test_module.credential_definitions_created(self.request)
-            assert result == mock_response.return_value
-            mock_response.assert_called_once_with(
-                {"credential_definition_ids": [CRED_DEF_ID]}
-            )
-
-    async def test_get_credential_definition(self):
-        self.profile_injector.bind_instance(
-            IndyLedgerRequestsExecutor,
-            mock.MagicMock(
-                get_ledger_for_identifier=mock.CoroutineMock(
-                    return_value=("test_ledger_id", self.ledger)
->>>>>>> 8a7e4630
                 )
 
     async def test_get_credential_definition(self):
@@ -575,15 +535,7 @@
             )
         )
         self.request.match_info = {"cred_def_id": CRED_DEF_ID}
-<<<<<<< HEAD
         with async_mock.patch.object(test_module.web, "json_response") as mock_response:
-=======
-        with mock.patch.object(
-            IndyLedgerRequestsExecutor,
-            "get_ledger_for_identifier",
-            mock.CoroutineMock(return_value=("test_ledger_id", self.ledger)),
-        ), mock.patch.object(test_module.web, "json_response") as mock_response:
->>>>>>> 8a7e4630
             result = await test_module.credential_definitions_get_credential_definition(
                 self.request
             )
