"""Credential schema admin routes."""

import functools
from aiohttp import web
from aiohttp_apispec import (
    docs,
    match_info_schema,
    querystring_schema,
    request_schema,
    response_schema,
)

from marshmallow import fields
from marshmallow.validate import Regexp
from aries_cloudagent.anoncreds.base import AnonCredsResolutionError

from aries_cloudagent.anoncreds.issuer import AnonCredsIssuer, AnonCredsIssuerError
from aries_cloudagent.anoncreds.registry import AnonCredsRegistry
from aries_cloudagent.wallet.base import BaseWallet

from ...admin.request_context import AdminRequestContext
from ...indy.models.schema import SchemaSchema
from ...ledger.error import BadLedgerRequestError
from ...protocols.endorse_transaction.v1_0.models.transaction_record import (
    TransactionRecordSchema,
)

from ..models.openapi import OpenAPISchema
from ..valid import (
    B58,
    INDY_SCHEMA_ID_EXAMPLE,
    INDY_SCHEMA_ID_VALIDATE,
    INDY_VERSION_EXAMPLE,
    INDY_VERSION_VALIDATE,
    UUID4_EXAMPLE,
)
from .util import (
    SchemaQueryStringSchema,
    notify_schema_event,
)

from ..valid import UUIDFour


class SchemaSendRequestSchema(OpenAPISchema):
    """Request schema for schema send request."""

    schema_name = fields.Str(
        required=True, metadata={"description": "Schema name", "example": "prefs"}
    )
    schema_version = fields.Str(
        required=True,
        validate=INDY_VERSION_VALIDATE,
        metadata={"description": "Schema version", "example": INDY_VERSION_EXAMPLE},
    )
    attributes = fields.List(
        fields.Str(metadata={"description": "attribute name", "example": "score"}),
        required=True,
        metadata={"description": "List of schema attributes"},
    )


class SchemaSendResultSchema(OpenAPISchema):
    """Result schema content for schema send request with auto-endorse."""

    schema_id = fields.Str(
        required=True,
        validate=INDY_SCHEMA_ID_VALIDATE,
        metadata={
            "description": "Schema identifier",
            "example": INDY_SCHEMA_ID_EXAMPLE,
        },
    )
    schema = fields.Nested(
        SchemaSchema(), metadata={"description": "Schema definition"}
    )


class TxnOrSchemaSendResultSchema(OpenAPISchema):
    """Result schema for schema send request."""

    sent = fields.Nested(
        SchemaSendResultSchema(),
        required=False,
        metadata={"description": "Content sent"},
    )
    txn = fields.Nested(
        TransactionRecordSchema(),
        required=False,
        metadata={"description": "Schema transaction to endorse"},
    )


class SchemaGetResultSchema(OpenAPISchema):
    """Result schema for schema get request."""

    schema = fields.Nested(SchemaSchema())


class SchemasCreatedResultSchema(OpenAPISchema):
    """Result schema for a schemas-created request."""

    schema_ids = fields.List(
        fields.Str(
            validate=INDY_SCHEMA_ID_VALIDATE,
            metadata={
                "description": "Schema identifiers",
                "example": INDY_SCHEMA_ID_EXAMPLE,
            },
        )
    )


class SchemaIdMatchInfoSchema(OpenAPISchema):
    """Path parameters and validators for request taking schema id."""

    schema_id = fields.Str(
        required=True,
        validate=Regexp(f"^[1-9][0-9]*|[{B58}]{{21,22}}:2:.+:[0-9.]+$"),
        metadata={
            "description": "Schema identifier",
            "example": INDY_SCHEMA_ID_EXAMPLE,
        },
    )


class CreateSchemaTxnForEndorserOptionSchema(OpenAPISchema):
    """Class for user to input whether to create a transaction for endorser or not."""

    create_transaction_for_endorser = fields.Boolean(
        required=False,
        metadata={"description": "Create Transaction For Endorser's signature"},
    )


class SchemaConnIdMatchInfoSchema(OpenAPISchema):
    """Path parameters and validators for request taking connection id."""

    conn_id = fields.Str(
        required=False,
        metadata={"description": "Connection identifier", "example": UUID4_EXAMPLE},
    )


def error_handler(func):
    """API/Routes Error handler function."""

    @functools.wraps(func)
    async def wrapper(request):
        try:
            ret = await func(request)
            return ret
        except AnonCredsResolutionError as err:
            raise web.HTTPForbidden(reason=err.roll_up) from err
        except AnonCredsIssuerError as err:
            raise web.HTTPBadRequest(reason=err.roll_up) from err
        except Exception as err:
            raise err

    return wrapper


@docs(tags=["schema"], summary="Sends a schema to the ledger")
@request_schema(SchemaSendRequestSchema())
@querystring_schema(CreateSchemaTxnForEndorserOptionSchema())
@querystring_schema(SchemaConnIdMatchInfoSchema())
@response_schema(TxnOrSchemaSendResultSchema(), 200, description="")
@error_handler
async def schemas_send_schema(request: web.BaseRequest):
    """Request handler for creating a schema.

    Args:
        request: aiohttp request object

    Returns:
        The schema id sent

    """
    context: AdminRequestContext = request["context"]
    profile = context.profile

    body = await request.json()

    my_public_info = None
    async with profile.session() as session:
        wallet = session.inject(BaseWallet)
        my_public_info = await wallet.get_public_did()
    if not my_public_info:
        raise BadLedgerRequestError("Cannot publish schema without a public DID")

    options = {}

    issuer_id = my_public_info.did
    attr_names = body.get("attributes")
    name = body.get("schema_name")
    version = body.get("schema_version")

    issuer = AnonCredsIssuer(context.profile)
    result = await issuer.create_and_register_schema(
        issuer_id, name, version, attr_names, options=options
    )

    schema_id = result.schema_state.schema_id
    meta_data = {
        "context": {
            "schema_id": schema_id,
            "schema_name": result.schema_state.schema_value.name,
            "schema_version": result.schema_state.schema_value.version,
            "attributes": result.schema_state.schema_value.attr_names,
        },
        "processing": {},
    }
    schema_def = {
        "ver": "1.0",
        "ident": schema_id,
        "name": result.schema_state.schema_value.name,
        "version": result.schema_state.schema_value.version,
        "attr_names": result.schema_state.schema_value.attr_names,
        "seqNo": result.schema_metadata["seqNo"],
    }

    # Notify event
    await notify_schema_event(context.profile, schema_id, meta_data)
    return web.json_response(
        {
            "sent": {"schema_id": schema_id, "schema": schema_def},
            "schema_id": schema_id,
            "schema": schema_def,
        }
    )


@docs(
    tags=["schema"],
    summary="Search for matching schema that agent originated",
)
@querystring_schema(SchemaQueryStringSchema())
@response_schema(SchemasCreatedResultSchema(), 200, description="")
@error_handler
async def schemas_created(request: web.BaseRequest):
    """Request handler for retrieving schemas that current agent created.

    Args:
        request: aiohttp request object

    Returns:
        The identifiers of matching schemas

    """
    context: AdminRequestContext = request["context"]

    # this is a parameter, but not one we search by in anoncreds...
    # schema_id = request.query.get("schema_id")
    schema_issuer_did = request.query.get("schema_issuer_did")
    schema_name = request.query.get("schema_name")
    schema_version = request.query.get("schema_version")

    issuer = AnonCredsIssuer(context.profile)
    schema_ids = await issuer.get_created_schemas(
        schema_name, schema_version, schema_issuer_did
    )
    return web.json_response({"schema_ids": schema_ids})


@docs(tags=["schema"], summary="Gets a schema from the ledger")
@match_info_schema(SchemaIdMatchInfoSchema())
@response_schema(SchemaGetResultSchema(), 200, description="")
@error_handler
async def schemas_get_schema(request: web.BaseRequest):
    """Request handler for sending a credential offer.

    Args:
        request: aiohttp request object

    Returns:
        The schema details.

    """
    context: AdminRequestContext = request["context"]
    schema_id = request.match_info["schema_id"]

<<<<<<< HEAD
    anoncreds_registry = context.inject(AnonCredsRegistry)
    result = await anoncreds_registry.get_schema(context.profile, schema_id)

    # convert to expected type...
    schema = {
        "ver": "1.0",
        "id": result.schema_id,
        "name": result.schema.name,
        "version": result.schema.version,
        "attrNames": result.schema.attr_names,
        "seqNo": result.schema_metadata["seqNo"],
    }
    if result.resolution_metadata["ledger_id"]:
        return web.json_response(
            {"ledger_id": result.resolution_metadata["ledger_id"], "schema": schema}
        )
=======
    async with context.profile.session() as session:
        multitenant_mgr = session.inject_or(BaseMultitenantManager)
        if multitenant_mgr:
            ledger_exec_inst = IndyLedgerRequestsExecutor(context.profile)
        else:
            ledger_exec_inst = session.inject(IndyLedgerRequestsExecutor)
    ledger_id, ledger = await ledger_exec_inst.get_ledger_for_identifier(
        schema_id,
        txn_record_type=GET_SCHEMA,
    )
    if not ledger:
        reason = "No ledger available"
        if not context.settings.get_value("wallet.type"):
            reason += ": missing wallet-type?"
        raise web.HTTPForbidden(reason=reason)

    async with ledger:
        try:
            schema = await ledger.get_schema(schema_id)
        except LedgerError as err:
            raise web.HTTPBadRequest(reason=err.roll_up) from err

    if ledger_id:
        return web.json_response({"ledger_id": ledger_id, "schema": schema})
    else:
        return web.json_response({"schema": schema})


@docs(tags=["schema"], summary="Writes a schema non-secret record to the wallet")
@match_info_schema(SchemaIdMatchInfoSchema())
@response_schema(SchemaGetResultSchema(), 200, description="")
async def schemas_fix_schema_wallet_record(request: web.BaseRequest):
    """Request handler for fixing a schema's wallet non-secrets records.

    Args:
        request: aiohttp request object

    Returns:
        The schema details.

    """
    context: AdminRequestContext = request["context"]

    profile = context.profile

    schema_id = request.match_info["schema_id"]

    async with profile.session() as session:
        storage = session.inject(BaseStorage)
        multitenant_mgr = session.inject_or(BaseMultitenantManager)
        if multitenant_mgr:
            ledger_exec_inst = IndyLedgerRequestsExecutor(context.profile)
        else:
            ledger_exec_inst = session.inject(IndyLedgerRequestsExecutor)
    ledger_id, ledger = await ledger_exec_inst.get_ledger_for_identifier(
        schema_id,
        txn_record_type=GET_SCHEMA,
    )
    if not ledger:
        reason = "No ledger available"
        if not context.settings.get_value("wallet.type"):
            reason += ": missing wallet-type?"
        raise web.HTTPForbidden(reason=reason)

    async with ledger:
        try:
            schema = await ledger.get_schema(schema_id)

            # check if the record exists, if not add it
            found = await storage.find_all_records(
                type_filter=SCHEMA_SENT_RECORD_TYPE,
                tag_query={
                    "schema_id": schema_id,
                },
            )
            if 0 == len(found):
                await add_schema_non_secrets_record(profile, schema_id)
        except LedgerError as err:
            raise web.HTTPBadRequest(reason=err.roll_up) from err

    if ledger_id:
        return web.json_response({"ledger_id": ledger_id, "schema": schema})
>>>>>>> 8a7e4630
    else:
        return web.json_response({"schema": schema})


<<<<<<< HEAD
=======
def register_events(event_bus: EventBus):
    """Subscribe to any events we need to support."""
    event_bus.subscribe(EVENT_LISTENER_PATTERN, on_schema_event)


async def on_schema_event(profile: Profile, event: Event):
    """Handle any events we need to support."""
    schema_id = event.payload["context"]["schema_id"]

    # after the ledger record is written, write the wallet non-secrets record
    await add_schema_non_secrets_record(profile, schema_id)


async def add_schema_non_secrets_record(profile: Profile, schema_id: str):
    """Write the wallet non-secrets record for a schema (already written to the ledger).

    Args:
        profile: the current profile (used to determine storage)
        schema_id: The schema id (or stringified sequence number)

    """
    schema_id_parts = schema_id.split(":")
    schema_tags = {
        "schema_id": schema_id,
        "schema_issuer_did": schema_id_parts[0],
        "schema_name": schema_id_parts[-2],
        "schema_version": schema_id_parts[-1],
        "epoch": str(int(time())),
    }
    record = StorageRecord(SCHEMA_SENT_RECORD_TYPE, schema_id, schema_tags)
    async with profile.session() as session:
        storage = session.inject(BaseStorage)
        await storage.add_record(record)


>>>>>>> 8a7e4630
async def register(app: web.Application):
    """Register routes."""
    app.add_routes(
        [
            web.post("/schemas", schemas_send_schema),
            web.get("/schemas/created", schemas_created, allow_head=False),
            web.get("/schemas/{schema_id}", schemas_get_schema, allow_head=False),
        ]
    )


def post_process_routes(app: web.Application):
    """Amend swagger API."""

    # Add top-level tags description
    if "tags" not in app._state["swagger_dict"]:
        app._state["swagger_dict"]["tags"] = []
    app._state["swagger_dict"]["tags"].append(
        {
            "name": "schema",
            "description": "Schema operations",
            "externalDocs": {
                "description": "Specification",
                "url": (
                    "https://github.com/hyperledger/indy-node/blob/master/"
                    "design/anoncreds.md#schema"
                ),
            },
        }
    )<|MERGE_RESOLUTION|>--- conflicted
+++ resolved
@@ -279,7 +279,6 @@
     context: AdminRequestContext = request["context"]
     schema_id = request.match_info["schema_id"]
 
-<<<<<<< HEAD
     anoncreds_registry = context.inject(AnonCredsRegistry)
     result = await anoncreds_registry.get_schema(context.profile, schema_id)
 
@@ -296,132 +295,10 @@
         return web.json_response(
             {"ledger_id": result.resolution_metadata["ledger_id"], "schema": schema}
         )
-=======
-    async with context.profile.session() as session:
-        multitenant_mgr = session.inject_or(BaseMultitenantManager)
-        if multitenant_mgr:
-            ledger_exec_inst = IndyLedgerRequestsExecutor(context.profile)
-        else:
-            ledger_exec_inst = session.inject(IndyLedgerRequestsExecutor)
-    ledger_id, ledger = await ledger_exec_inst.get_ledger_for_identifier(
-        schema_id,
-        txn_record_type=GET_SCHEMA,
-    )
-    if not ledger:
-        reason = "No ledger available"
-        if not context.settings.get_value("wallet.type"):
-            reason += ": missing wallet-type?"
-        raise web.HTTPForbidden(reason=reason)
-
-    async with ledger:
-        try:
-            schema = await ledger.get_schema(schema_id)
-        except LedgerError as err:
-            raise web.HTTPBadRequest(reason=err.roll_up) from err
-
-    if ledger_id:
-        return web.json_response({"ledger_id": ledger_id, "schema": schema})
     else:
         return web.json_response({"schema": schema})
 
 
-@docs(tags=["schema"], summary="Writes a schema non-secret record to the wallet")
-@match_info_schema(SchemaIdMatchInfoSchema())
-@response_schema(SchemaGetResultSchema(), 200, description="")
-async def schemas_fix_schema_wallet_record(request: web.BaseRequest):
-    """Request handler for fixing a schema's wallet non-secrets records.
-
-    Args:
-        request: aiohttp request object
-
-    Returns:
-        The schema details.
-
-    """
-    context: AdminRequestContext = request["context"]
-
-    profile = context.profile
-
-    schema_id = request.match_info["schema_id"]
-
-    async with profile.session() as session:
-        storage = session.inject(BaseStorage)
-        multitenant_mgr = session.inject_or(BaseMultitenantManager)
-        if multitenant_mgr:
-            ledger_exec_inst = IndyLedgerRequestsExecutor(context.profile)
-        else:
-            ledger_exec_inst = session.inject(IndyLedgerRequestsExecutor)
-    ledger_id, ledger = await ledger_exec_inst.get_ledger_for_identifier(
-        schema_id,
-        txn_record_type=GET_SCHEMA,
-    )
-    if not ledger:
-        reason = "No ledger available"
-        if not context.settings.get_value("wallet.type"):
-            reason += ": missing wallet-type?"
-        raise web.HTTPForbidden(reason=reason)
-
-    async with ledger:
-        try:
-            schema = await ledger.get_schema(schema_id)
-
-            # check if the record exists, if not add it
-            found = await storage.find_all_records(
-                type_filter=SCHEMA_SENT_RECORD_TYPE,
-                tag_query={
-                    "schema_id": schema_id,
-                },
-            )
-            if 0 == len(found):
-                await add_schema_non_secrets_record(profile, schema_id)
-        except LedgerError as err:
-            raise web.HTTPBadRequest(reason=err.roll_up) from err
-
-    if ledger_id:
-        return web.json_response({"ledger_id": ledger_id, "schema": schema})
->>>>>>> 8a7e4630
-    else:
-        return web.json_response({"schema": schema})
-
-
-<<<<<<< HEAD
-=======
-def register_events(event_bus: EventBus):
-    """Subscribe to any events we need to support."""
-    event_bus.subscribe(EVENT_LISTENER_PATTERN, on_schema_event)
-
-
-async def on_schema_event(profile: Profile, event: Event):
-    """Handle any events we need to support."""
-    schema_id = event.payload["context"]["schema_id"]
-
-    # after the ledger record is written, write the wallet non-secrets record
-    await add_schema_non_secrets_record(profile, schema_id)
-
-
-async def add_schema_non_secrets_record(profile: Profile, schema_id: str):
-    """Write the wallet non-secrets record for a schema (already written to the ledger).
-
-    Args:
-        profile: the current profile (used to determine storage)
-        schema_id: The schema id (or stringified sequence number)
-
-    """
-    schema_id_parts = schema_id.split(":")
-    schema_tags = {
-        "schema_id": schema_id,
-        "schema_issuer_did": schema_id_parts[0],
-        "schema_name": schema_id_parts[-2],
-        "schema_version": schema_id_parts[-1],
-        "epoch": str(int(time())),
-    }
-    record = StorageRecord(SCHEMA_SENT_RECORD_TYPE, schema_id, schema_tags)
-    async with profile.session() as session:
-        storage = session.inject(BaseStorage)
-        await storage.add_record(record)
-
-
->>>>>>> 8a7e4630
 async def register(app: web.Application):
     """Register routes."""
     app.add_routes(
