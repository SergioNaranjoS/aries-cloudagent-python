"""Issuer credential revocation information."""

from typing import Any, Sequence

from marshmallow import fields

from ...core.profile import ProfileSession
from ...messaging.models.base_record import BaseRecord, BaseRecordSchema
from ...messaging.valid import (
<<<<<<< HEAD
    UUIDFour,
=======
    INDY_CRED_DEF_ID_EXAMPLE,
    INDY_CRED_DEF_ID_VALIDATE,
    INDY_CRED_REV_ID_EXAMPLE,
    INDY_CRED_REV_ID_VALIDATE,
    INDY_REV_REG_ID_EXAMPLE,
    INDY_REV_REG_ID_VALIDATE,
    UUID4_EXAMPLE,
>>>>>>> 9fc598ff
)


class IssuerCredRevRecord(BaseRecord):
    """Represents credential revocation information to retain post-issue."""

    class Meta:
        """IssuerCredRevRecord metadata."""

        schema_class = "IssuerCredRevRecordSchema"

    RECORD_TYPE = "issuer_cred_rev"
    RECORD_ID_NAME = "record_id"
    RECORD_TOPIC = "issuer_cred_rev"
    TAG_NAMES = {
        "cred_ex_id",
        "cred_ex_version",
        "cred_def_id",
        "rev_reg_id",
        "cred_rev_id",
        "state",
    }

    STATE_ISSUED = "issued"
    STATE_REVOKED = "revoked"

    VERSION_1 = "1"
    VERSION_2 = "2"

    def __init__(
        self,
        *,
        record_id: str = None,
        state: str = None,
        cred_ex_id: str = None,
        rev_reg_id: str = None,
        cred_rev_id: str = None,
        cred_def_id: str = None,  # Marshmallow formalism: leave None
        cred_ex_version: str = None,
        **kwargs,
    ):
        """Initialize a new IssuerCredRevRecord."""
        super().__init__(record_id, state or IssuerCredRevRecord.STATE_ISSUED, **kwargs)
        self.cred_ex_id = cred_ex_id
        self.rev_reg_id = rev_reg_id
        self.cred_rev_id = cred_rev_id
        self.cred_def_id = ":".join(rev_reg_id.split(":")[-7:-2])
        self.cred_ex_version = cred_ex_version

    @property
    def record_id(self) -> str:
        """Accessor for the ID associated with this exchange."""
        return self._id

    @classmethod
    async def query_by_ids(
        cls,
        session: ProfileSession,
        *,
        cred_def_id: str = None,
        rev_reg_id: str = None,
        state: str = None,
    ) -> Sequence["IssuerCredRevRecord"]:
        """Retrieve issuer cred rev records by cred def id and/or rev reg id.

        Args:
            session: the profile session to use
            cred_def_id: the cred def id by which to filter
            rev_reg_id: the rev reg id by which to filter
            state: a state value by which to filter
        """
        tag_filter = {
            **{"cred_def_id": cred_def_id for _ in [""] if cred_def_id},
            **{"rev_reg_id": rev_reg_id for _ in [""] if rev_reg_id},
            **{"state": state for _ in [""] if state},
        }

        return await cls.query(session, tag_filter)

    @classmethod
    async def retrieve_by_ids(
        cls,
        session: ProfileSession,
        rev_reg_id: str,
        cred_rev_id: str,
        *,
        for_update: bool = False,
    ) -> "IssuerCredRevRecord":
        """Retrieve an issuer cred rev record by rev reg id and cred rev id."""
        return await cls.retrieve_by_tag_filter(
            session,
            {"rev_reg_id": rev_reg_id},
            {"cred_rev_id": cred_rev_id},
            for_update=for_update,
        )

    @classmethod
    async def retrieve_by_cred_ex_id(
        cls,
        session: ProfileSession,
        cred_ex_id: str,
    ) -> "IssuerCredRevRecord":
        """Retrieve an issuer cred rev record by rev reg id and cred rev id."""
        return await cls.retrieve_by_tag_filter(session, {"cred_ex_id": cred_ex_id})

    async def set_state(self, session: ProfileSession, state: str = None):
        """Change the issuer cred rev record state (default issued)."""
        self.state = state or IssuerCredRevRecord.STATE_ISSUED
        await self.save(session, reason=f"Marked {self.state}")

    def __eq__(self, other: Any) -> bool:
        """Comparison between records."""
        return super().__eq__(other)


class IssuerCredRevRecordSchema(BaseRecordSchema):
    """Schema to allow de/serialization of credential revocation records."""

    class Meta:
        """IssuerCredRevRecordSchema metadata."""

        model_class = IssuerCredRevRecord

    record_id = fields.Str(
        required=False,
        metadata={
            "description": "Issuer credential revocation record identifier",
            "example": UUID4_EXAMPLE,
        },
    )
    state = fields.Str(
        required=False,
        metadata={
            "description": "Issue credential revocation record state",
            "example": IssuerCredRevRecord.STATE_ISSUED,
        },
    )
    cred_ex_id = fields.Str(
        required=False,
        metadata={
            "description": "Credential exchange record identifier at credential issue",
            "example": UUID4_EXAMPLE,
        },
    )
    rev_reg_id = fields.Str(
        required=False,
<<<<<<< HEAD
        description="Revocation registry identifier",
    )
    cred_def_id = fields.Str(
        required=False,
        description="Credential definition identifier",
    )
    cred_rev_id = fields.Str(
        required=False,
        description="Credential revocation identifier",
=======
        validate=INDY_REV_REG_ID_VALIDATE,
        metadata={
            "description": "Revocation registry identifier",
            "example": INDY_REV_REG_ID_EXAMPLE,
        },
    )
    cred_def_id = fields.Str(
        required=False,
        validate=INDY_CRED_DEF_ID_VALIDATE,
        metadata={
            "description": "Credential definition identifier",
            "example": INDY_CRED_DEF_ID_EXAMPLE,
        },
    )
    cred_rev_id = fields.Str(
        required=False,
        validate=INDY_CRED_REV_ID_VALIDATE,
        metadata={
            "description": "Credential revocation identifier",
            "example": INDY_CRED_REV_ID_EXAMPLE,
        },
>>>>>>> 9fc598ff
    )
    cred_ex_version = fields.Str(
        required=False, metadata={"description": "Credential exchange version"}
    )<|MERGE_RESOLUTION|>--- conflicted
+++ resolved
@@ -7,17 +7,7 @@
 from ...core.profile import ProfileSession
 from ...messaging.models.base_record import BaseRecord, BaseRecordSchema
 from ...messaging.valid import (
-<<<<<<< HEAD
     UUIDFour,
-=======
-    INDY_CRED_DEF_ID_EXAMPLE,
-    INDY_CRED_DEF_ID_VALIDATE,
-    INDY_CRED_REV_ID_EXAMPLE,
-    INDY_CRED_REV_ID_VALIDATE,
-    INDY_REV_REG_ID_EXAMPLE,
-    INDY_REV_REG_ID_VALIDATE,
-    UUID4_EXAMPLE,
->>>>>>> 9fc598ff
 )
 
 
@@ -164,7 +154,6 @@
     )
     rev_reg_id = fields.Str(
         required=False,
-<<<<<<< HEAD
         description="Revocation registry identifier",
     )
     cred_def_id = fields.Str(
@@ -174,29 +163,6 @@
     cred_rev_id = fields.Str(
         required=False,
         description="Credential revocation identifier",
-=======
-        validate=INDY_REV_REG_ID_VALIDATE,
-        metadata={
-            "description": "Revocation registry identifier",
-            "example": INDY_REV_REG_ID_EXAMPLE,
-        },
-    )
-    cred_def_id = fields.Str(
-        required=False,
-        validate=INDY_CRED_DEF_ID_VALIDATE,
-        metadata={
-            "description": "Credential definition identifier",
-            "example": INDY_CRED_DEF_ID_EXAMPLE,
-        },
-    )
-    cred_rev_id = fields.Str(
-        required=False,
-        validate=INDY_CRED_REV_ID_VALIDATE,
-        metadata={
-            "description": "Credential revocation identifier",
-            "example": INDY_CRED_REV_ID_EXAMPLE,
-        },
->>>>>>> 9fc598ff
     )
     cred_ex_version = fields.Str(
         required=False, metadata={"description": "Credential exchange version"}
