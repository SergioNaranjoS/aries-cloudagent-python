--- conflicted
+++ resolved
@@ -2,14 +2,7 @@
 
 import json
 import logging
-<<<<<<< HEAD
 import uuid
-=======
-import os
-import re
-import shutil
-from asyncio import shield
->>>>>>> 9fc598ff
 
 from aiohttp import web
 from aiohttp_apispec import (
@@ -40,12 +33,6 @@
 from ..indy.issuer import IndyIssuerError
 from ..ledger.base import BaseLedger
 from ..ledger.error import LedgerError
-<<<<<<< HEAD
-=======
-from ..ledger.multiple_ledger.base_manager import BaseMultipleLedgerManager
-from ..messaging.credential_definitions.util import CRED_DEF_SENT_RECORD_TYPE
-from ..messaging.models.base import BaseModelError
->>>>>>> 9fc598ff
 from ..messaging.models.openapi import OpenAPISchema
 from ..messaging.valid import (
     INDY_CRED_DEF_ID_EXAMPLE,
@@ -64,36 +51,15 @@
 from ..protocols.endorse_transaction.v1_0.models.transaction_record import (
     TransactionRecordSchema,
 )
-<<<<<<< HEAD
 from ..storage.error import StorageError, StorageNotFoundError
 
 from .error import RevocationError
-=======
-from ..protocols.endorse_transaction.v1_0.util import (
-    get_endorser_connection_id,
-    is_author_role,
-)
-from ..storage.base import BaseStorage
-from ..storage.error import StorageError, StorageNotFoundError
-from .error import RevocationError, RevocationNotSupportedError
-from .indy import IndyRevocation
->>>>>>> 9fc598ff
 from .manager import RevocationManager, RevocationManagerError
 from .models.issuer_cred_rev_record import (
     IssuerCredRevRecord,
     IssuerCredRevRecordSchema,
 )
 from .models.issuer_rev_reg_record import IssuerRevRegRecord, IssuerRevRegRecordSchema
-<<<<<<< HEAD
-=======
-from .util import (
-    REVOCATION_ENTRY_EVENT,
-    REVOCATION_EVENT_PREFIX,
-    REVOCATION_REG_ENDORSED_EVENT,
-    REVOCATION_REG_INIT_EVENT,
-    notify_revocation_entry_event,
-)
->>>>>>> 9fc598ff
 
 LOGGER = logging.getLogger(__name__)
 
@@ -467,15 +433,9 @@
         required=True,
         validate=validate.OneOf(
             [
-<<<<<<< HEAD
                 getattr(RevRegDefState, m)
                 for m in vars(RevRegDefState)
                 if m.startswith("STATE_")
-=======
-                getattr(IssuerRevRegRecord, m)
-                for m in vars(IssuerRevRegRecord)
-                if m.startswith("STATE_") and m != "STATE_DECOMMISSIONED"
->>>>>>> 9fc598ff
             ]
         ),
         metadata={"description": "Revocation registry state to set"},
@@ -665,47 +625,12 @@
     # TODO remove state == init
     return web.json_response({"rev_reg_ids": found})
 
-<<<<<<< HEAD
 
 @docs(
     tags=["revocation"],
     summary="Get revocation registry by revocation registry id",
 )
 @match_info_schema(RevRegIdMatchInfoSchema())
-=======
-@docs(tags=["revocation"], summary="Rotate revocation registry")
-@match_info_schema(RevocationCredDefIdMatchInfoSchema())
-@response_schema(RevRegsCreatedSchema(), 200, description="")
-async def rotate_rev_reg(request: web.BaseRequest):
-    """
-    Request handler to rotate the active revocation registries for cred. def.
-
-    Args:
-        request: aiohttp request object
-
-    Returns:
-        list or revocation registry ids that were rotated out
-
-    """
-    context: AdminRequestContext = request["context"]
-    profile = context.profile
-    cred_def_id = request.match_info["cred_def_id"]
-
-    try:
-        revoc = IndyRevocation(profile)
-        recs = await revoc.decommission_registry(cred_def_id)
-        del revoc
-    except RevocationNotSupportedError as e:
-        raise web.HTTPBadRequest(reason=e.message) from e
-
-    return web.json_response(
-        {"rev_reg_ids": [rec.revoc_reg_id for rec in recs if rec.revoc_reg_id]}
-    )
-
-
-@docs(tags=["revocation"], summary="Creates a new revocation registry")
-@request_schema(RevRegCreateRequestSchema())
->>>>>>> 9fc598ff
 @response_schema(RevRegResultSchema(), 200, description="")
 async def get_rev_reg(request: web.BaseRequest):
     """
@@ -1102,247 +1027,8 @@
     # do we need it there or is this only for tranisition.
     #
     context: AdminRequestContext = request["context"]
-<<<<<<< HEAD
     profile: AskarProfile = context.profile
     rev_reg_id = request.match_info["rev_reg_id"]
-=======
-
-    rev_reg_id = request.match_info["rev_reg_id"]
-
-    try:
-        revoc = IndyRevocation(context.profile)
-        rev_reg = await revoc.get_issuer_rev_reg_record(rev_reg_id)
-    except StorageNotFoundError as err:
-        raise web.HTTPNotFound(reason=err.roll_up) from err
-
-    return web.FileResponse(path=rev_reg.tails_local_path, status=200)
-
-
-@docs(
-    tags=["revocation"],
-    summary="Upload local tails file to server",
-)
-@match_info_schema(RevRegIdMatchInfoSchema())
-@response_schema(RevocationModuleResponseSchema(), description="")
-async def upload_tails_file(request: web.BaseRequest):
-    """
-    Request handler to upload local tails file for revocation registry.
-
-    Args:
-        request: aiohttp request object
-
-    """
-    context: AdminRequestContext = request["context"]
-
-    rev_reg_id = request.match_info["rev_reg_id"]
-    try:
-        revoc = IndyRevocation(context.profile)
-        rev_reg = await revoc.get_issuer_rev_reg_record(rev_reg_id)
-    except StorageNotFoundError as err:
-        raise web.HTTPNotFound(reason=err.roll_up) from err
-
-    if not rev_reg.has_local_tails_file:
-        raise web.HTTPNotFound(reason=f"No local tails file for rev reg {rev_reg_id}")
-
-    try:
-        await rev_reg.upload_tails_file(context.profile)
-    except RevocationError as e:
-        raise web.HTTPInternalServerError(reason=str(e))
-
-    return web.json_response({})
-
-
-@docs(
-    tags=["revocation"],
-    summary="Send revocation registry definition to ledger",
-)
-@match_info_schema(RevRegIdMatchInfoSchema())
-@querystring_schema(CreateRevRegTxnForEndorserOptionSchema())
-@querystring_schema(RevRegConnIdMatchInfoSchema())
-@response_schema(TxnOrRevRegResultSchema(), 200, description="")
-async def send_rev_reg_def(request: web.BaseRequest):
-    """
-    Request handler to send revocation registry definition by rev reg id to ledger.
-
-    Args:
-        request: aiohttp request object
-
-    Returns:
-        The issuer revocation registry record
-
-    """
-    context: AdminRequestContext = request["context"]
-    profile = context.profile
-    outbound_handler = request["outbound_message_router"]
-    rev_reg_id = request.match_info["rev_reg_id"]
-    create_transaction_for_endorser = json.loads(
-        request.query.get("create_transaction_for_endorser", "false")
-    )
-    write_ledger = not create_transaction_for_endorser
-    endorser_did = None
-    connection_id = request.query.get("conn_id")
-
-    # check if we need to endorse
-    if is_author_role(profile):
-        # authors cannot write to the ledger
-        write_ledger = False
-        create_transaction_for_endorser = True
-        if not connection_id:
-            # author has not provided a connection id, so determine which to use
-            connection_id = await get_endorser_connection_id(profile)
-            if not connection_id:
-                raise web.HTTPBadRequest(reason="No endorser connection found")
-
-    if not write_ledger:
-        try:
-            async with profile.session() as session:
-                connection_record = await ConnRecord.retrieve_by_id(
-                    session, connection_id
-                )
-        except StorageNotFoundError as err:
-            raise web.HTTPNotFound(reason=err.roll_up) from err
-        except BaseModelError as err:
-            raise web.HTTPBadRequest(reason=err.roll_up) from err
-
-        async with profile.session() as session:
-            endorser_info = await connection_record.metadata_get(
-                session, "endorser_info"
-            )
-        if not endorser_info:
-            raise web.HTTPForbidden(
-                reason=(
-                    "Endorser Info is not set up in "
-                    "connection metadata for this connection record"
-                )
-            )
-        if "endorser_did" not in endorser_info.keys():
-            raise web.HTTPForbidden(
-                reason=(
-                    ' "endorser_did" is not set in "endorser_info"'
-                    " in connection metadata for this connection record"
-                )
-            )
-        endorser_did = endorser_info["endorser_did"]
-
-    try:
-        revoc = IndyRevocation(profile)
-        rev_reg = await revoc.get_issuer_rev_reg_record(rev_reg_id)
-
-        rev_reg_resp = await rev_reg.send_def(
-            profile,
-            write_ledger=write_ledger,
-            endorser_did=endorser_did,
-        )
-        LOGGER.debug("published rev reg definition: %s", rev_reg_id)
-    except StorageNotFoundError as err:
-        raise web.HTTPNotFound(reason=err.roll_up) from err
-    except RevocationError as err:
-        raise web.HTTPBadRequest(reason=err.roll_up) from err
-
-    if not create_transaction_for_endorser:
-        return web.json_response({"sent": rev_reg.serialize()})
-
-    else:
-        transaction_mgr = TransactionManager(profile)
-        try:
-            transaction = await transaction_mgr.create_record(
-                messages_attach=rev_reg_resp["result"], connection_id=connection_id
-            )
-        except StorageError as err:
-            raise web.HTTPBadRequest(reason=err.roll_up) from err
-
-        # if auto-request, send the request to the endorser
-        if context.settings.get_value("endorser.auto_request"):
-            try:
-                (
-                    transaction,
-                    transaction_request,
-                ) = await transaction_mgr.create_request(
-                    transaction=transaction,
-                    # TODO see if we need to parameterize these params
-                    # expires_time=expires_time,
-                    # endorser_write_txn=endorser_write_txn,
-                )
-            except (StorageError, TransactionManagerError) as err:
-                raise web.HTTPBadRequest(reason=err.roll_up) from err
-
-            await outbound_handler(transaction_request, connection_id=connection_id)
-
-        return web.json_response({"txn": transaction.serialize()})
-
-
-@docs(
-    tags=["revocation"],
-    summary="Send revocation registry entry to ledger",
-)
-@match_info_schema(RevRegIdMatchInfoSchema())
-@querystring_schema(CreateRevRegTxnForEndorserOptionSchema())
-@querystring_schema(RevRegConnIdMatchInfoSchema())
-@response_schema(RevRegResultSchema(), 200, description="")
-async def send_rev_reg_entry(request: web.BaseRequest):
-    """
-    Request handler to send rev reg entry by registry id to ledger.
-
-    Args:
-        request: aiohttp request object
-
-    Returns:
-        The revocation registry record
-
-    """
-    context: AdminRequestContext = request["context"]
-    profile = context.profile
-    outbound_handler = request["outbound_message_router"]
-    create_transaction_for_endorser = json.loads(
-        request.query.get("create_transaction_for_endorser", "false")
-    )
-    write_ledger = not create_transaction_for_endorser
-    endorser_did = None
-    connection_id = request.query.get("conn_id")
-    rev_reg_id = request.match_info["rev_reg_id"]
-
-    # check if we need to endorse
-    if is_author_role(profile):
-        # authors cannot write to the ledger
-        write_ledger = False
-        create_transaction_for_endorser = True
-        if not connection_id:
-            # author has not provided a connection id, so determine which to use
-            connection_id = await get_endorser_connection_id(profile)
-            if not connection_id:
-                raise web.HTTPBadRequest(reason="No endorser connection found")
-
-    if not write_ledger:
-        async with profile.session() as session:
-            try:
-                connection_record = await ConnRecord.retrieve_by_id(
-                    session, connection_id
-                )
-            except StorageNotFoundError as err:
-                raise web.HTTPNotFound(reason=err.roll_up) from err
-            except BaseModelError as err:
-                raise web.HTTPBadRequest(reason=err.roll_up) from err
-
-            endorser_info = await connection_record.metadata_get(
-                session, "endorser_info"
-            )
-        if not endorser_info:
-            raise web.HTTPForbidden(
-                reason=(
-                    "Endorser Info is not set up in "
-                    "connection metadata for this connection record"
-                )
-            )
-        if "endorser_did" not in endorser_info.keys():
-            raise web.HTTPForbidden(
-                reason=(
-                    ' "endorser_did" is not set in "endorser_info"'
-                    " in connection metadata for this connection record"
-                )
-            )
-        endorser_did = endorser_info["endorser_did"]
-
->>>>>>> 9fc598ff
     try:
         revocation = AnonCredsRevocation(profile)
         rev_reg_def = await revocation.get_created_revocation_registry_definition(
