--- conflicted
+++ resolved
@@ -2,15 +2,11 @@
 import pytest
 import shutil
 
-<<<<<<< HEAD
-from aiohttp.web import HTTPNotFound
 from asynctest import TestCase as AsyncTestCase
 from asynctest import mock as async_mock
-=======
 from aiohttp.web import HTTPBadRequest, HTTPNotFound
 from unittest import IsolatedAsyncioTestCase
 from aries_cloudagent.tests import mock
->>>>>>> 8a7e4630
 
 
 from ...anoncreds.models.anoncreds_revocation import (
@@ -174,120 +170,6 @@
             with self.assertRaises(test_module.web.HTTPBadRequest):
                 await test_module.publish_revocations(self.request)
 
-<<<<<<< HEAD
-=======
-    async def test_clear_pending_revocations(self):
-        self.request.json = mock.CoroutineMock()
-
-        with mock.patch.object(
-            test_module, "RevocationManager", autospec=True
-        ) as mock_mgr, mock.patch.object(
-            test_module.web, "json_response"
-        ) as mock_response:
-            clear_pending = mock.CoroutineMock()
-            mock_mgr.return_value.clear_pending_revocations = clear_pending
-
-            await test_module.clear_pending_revocations(self.request)
-
-            mock_response.assert_called_once_with(
-                {"rrid2crid": clear_pending.return_value}
-            )
-
-    async def test_clear_pending_revocations_x(self):
-        self.request.json = mock.CoroutineMock()
-
-        with mock.patch.object(
-            test_module, "RevocationManager", autospec=True
-        ) as mock_mgr, mock.patch.object(
-            test_module.web, "json_response"
-        ) as mock_response:
-            clear_pending = mock.CoroutineMock(side_effect=test_module.StorageError())
-            mock_mgr.return_value.clear_pending_revocations = clear_pending
-
-            with self.assertRaises(test_module.web.HTTPBadRequest):
-                await test_module.clear_pending_revocations(self.request)
-
-    async def test_create_rev_reg(self):
-        CRED_DEF_ID = f"{self.test_did}:3:CL:1234:default"
-        self.request.json = mock.CoroutineMock(
-            return_value={
-                "max_cred_num": "1000",
-                "credential_definition_id": CRED_DEF_ID,
-            }
-        )
-
-        with mock.patch.object(
-            InMemoryStorage, "find_all_records", autospec=True
-        ) as mock_find, mock.patch.object(
-            test_module, "IndyRevocation", autospec=True
-        ) as mock_indy_revoc, mock.patch.object(
-            test_module.web, "json_response", mock.Mock()
-        ) as mock_json_response:
-            mock_find.return_value = True
-            mock_indy_revoc.return_value = mock.MagicMock(
-                init_issuer_registry=mock.CoroutineMock(
-                    return_value=mock.MagicMock(
-                        generate_registry=mock.CoroutineMock(),
-                        serialize=mock.MagicMock(return_value="dummy"),
-                    )
-                )
-            )
-
-            result = await test_module.create_rev_reg(self.request)
-            mock_json_response.assert_called_once_with({"result": "dummy"})
-            assert result is mock_json_response.return_value
-
-    async def test_create_rev_reg_no_such_cred_def(self):
-        CRED_DEF_ID = f"{self.test_did}:3:CL:1234:default"
-        self.request.json = mock.CoroutineMock(
-            return_value={
-                "max_cred_num": "1000",
-                "credential_definition_id": CRED_DEF_ID,
-            }
-        )
-
-        with mock.patch.object(
-            InMemoryStorage, "find_all_records", autospec=True
-        ) as mock_find, mock.patch.object(
-            test_module.web, "json_response", mock.Mock()
-        ) as mock_json_response:
-            mock_find.return_value = False
-
-            with self.assertRaises(HTTPNotFound):
-                result = await test_module.create_rev_reg(self.request)
-            mock_json_response.assert_not_called()
-
-    async def test_create_rev_reg_no_revo_support(self):
-        CRED_DEF_ID = f"{self.test_did}:3:CL:1234:default"
-        self.request.json = mock.CoroutineMock(
-            return_value={
-                "max_cred_num": "1000",
-                "credential_definition_id": CRED_DEF_ID,
-            }
-        )
-
-        with mock.patch.object(
-            InMemoryStorage, "find_all_records", autospec=True
-        ) as mock_find, mock.patch.object(
-            test_module, "IndyRevocation", autospec=True
-        ) as mock_indy_revoc, mock.patch.object(
-            test_module.web, "json_response", mock.Mock()
-        ) as mock_json_response:
-            mock_find = True
-            mock_indy_revoc.return_value = mock.MagicMock(
-                init_issuer_registry=mock.CoroutineMock(
-                    side_effect=test_module.RevocationNotSupportedError(
-                        error_code="dummy"
-                    )
-                )
-            )
-
-            with self.assertRaises(HTTPBadRequest):
-                result = await test_module.create_rev_reg(self.request)
-
-            mock_json_response.assert_not_called()
-
->>>>>>> 8a7e4630
     async def test_rev_regs_created(self):
         CRED_DEF_ID = f"{self.test_did}:3:CL:1234:default"
         self.request.query = {
@@ -295,7 +177,6 @@
             "state": test_module.IssuerRevRegRecord.STATE_ACTIVE,
         }
 
-<<<<<<< HEAD
         with async_mock.patch.object(
             test_module.AnonCredsRevocation,
             "get_created_revocation_registry_definitions",
@@ -304,14 +185,6 @@
             test_module.web, "json_response", async_mock.Mock()
         ) as mock_json_response:
             mock_query.return_value = ["dummy"]
-=======
-        with mock.patch.object(
-            test_module.IssuerRevRegRecord, "query", mock.CoroutineMock()
-        ) as mock_query, mock.patch.object(
-            test_module.web, "json_response", mock.Mock()
-        ) as mock_json_response:
-            mock_query.return_value = [mock.MagicMock(revoc_reg_id="dummy")]
->>>>>>> 8a7e4630
 
             result = await test_module.rev_regs_created(self.request)
             mock_json_response.assert_called_once_with({"rev_reg_ids": ["dummy"]})
@@ -324,7 +197,6 @@
         RECORD_ID = "4ba81d6e-f341-4e37-83d4-6b1d3e25a7bd"
         self.request.match_info = {"rev_reg_id": REV_REG_ID}
 
-<<<<<<< HEAD
         with async_mock.patch.object(
             test_module, "AnonCredsRevocation", autospec=True
         ) as mock_anon_creds_revoc, async_mock.patch.object(
@@ -346,17 +218,6 @@
                             tails_hash="tails_hash",
                             tails_location="tails_location",
                         ),
-=======
-        with mock.patch.object(
-            test_module, "IndyRevocation", autospec=True
-        ) as mock_indy_revoc, mock.patch.object(
-            test_module.web, "json_response", mock.Mock()
-        ) as mock_json_response:
-            mock_indy_revoc.return_value = mock.MagicMock(
-                get_issuer_rev_reg_record=mock.CoroutineMock(
-                    return_value=mock.MagicMock(
-                        serialize=mock.MagicMock(return_value="dummy")
->>>>>>> 8a7e4630
                     )
                 ),
                 get_created_revocation_registry_definition_state=async_mock.CoroutineMock(
@@ -398,7 +259,6 @@
         )
         self.request.match_info = {"rev_reg_id": REV_REG_ID}
 
-<<<<<<< HEAD
         with async_mock.patch.object(
             test_module, "AnonCredsRevocation", autospec=True
         ) as mock_anon_creds_revoc, async_mock.patch.object(
@@ -408,17 +268,6 @@
                 get_created_revocation_registry_definition=async_mock.CoroutineMock(
                     return_value=None
                 ),
-=======
-        with mock.patch.object(
-            test_module, "IndyRevocation", autospec=True
-        ) as mock_indy_revoc, mock.patch.object(
-            test_module.web, "json_response", mock.Mock()
-        ) as mock_json_response:
-            mock_indy_revoc.return_value = mock.MagicMock(
-                get_issuer_rev_reg_record=mock.CoroutineMock(
-                    side_effect=test_module.StorageNotFoundError(error_code="dummy")
-                )
->>>>>>> 8a7e4630
             )
 
             with self.assertRaises(HTTPNotFound):
@@ -431,19 +280,11 @@
         )
         self.request.match_info = {"rev_reg_id": REV_REG_ID}
 
-<<<<<<< HEAD
         with async_mock.patch.object(
             test_module.AnonCredsRevocation,
             "get_created_revocation_registry_definition",
             autospec=True,
         ) as mock_rev_reg_def, async_mock.patch.object(
-=======
-        with mock.patch.object(
-            test_module.IssuerRevRegRecord,
-            "retrieve_by_revoc_reg_id",
-            mock.CoroutineMock(),
-        ) as mock_retrieve, mock.patch.object(
->>>>>>> 8a7e4630
             test_module.IssuerCredRevRecord,
             "query_by_ids",
             mock.CoroutineMock(),
@@ -463,21 +304,12 @@
         )
         self.request.match_info = {"rev_reg_id": REV_REG_ID}
 
-<<<<<<< HEAD
         with async_mock.patch.object(
             test_module.AnonCredsRevocation,
             "get_created_revocation_registry_definition",
             autospec=True,
         ) as mock_rev_reg_def:
             mock_rev_reg_def.return_value = None
-=======
-        with mock.patch.object(
-            test_module.IssuerRevRegRecord,
-            "retrieve_by_revoc_reg_id",
-            mock.CoroutineMock(),
-        ) as mock_retrieve:
-            mock_retrieve.side_effect = test_module.StorageNotFoundError("no such rec")
->>>>>>> 8a7e4630
 
             with self.assertRaises(test_module.web.HTTPNotFound):
                 await test_module.get_rev_reg_issued(self.request)
@@ -550,56 +382,12 @@
             with self.assertRaises(test_module.web.HTTPNotFound):
                 await test_module.get_cred_rev_record(self.request)
 
-<<<<<<< HEAD
-=======
-    async def test_get_active_rev_reg(self):
-        CRED_DEF_ID = f"{self.test_did}:3:CL:1234:default"
-        self.request.match_info = {"cred_def_id": CRED_DEF_ID}
-
-        with mock.patch.object(
-            test_module, "IndyRevocation", autospec=True
-        ) as mock_indy_revoc, mock.patch.object(
-            test_module.web, "json_response", mock.Mock()
-        ) as mock_json_response:
-            mock_indy_revoc.return_value = mock.MagicMock(
-                get_active_issuer_rev_reg_record=mock.CoroutineMock(
-                    return_value=mock.MagicMock(
-                        serialize=mock.MagicMock(return_value="dummy")
-                    )
-                )
-            )
-
-            result = await test_module.get_active_rev_reg(self.request)
-            mock_json_response.assert_called_once_with({"result": "dummy"})
-            assert result is mock_json_response.return_value
-
-    async def test_get_active_rev_reg_not_found(self):
-        CRED_DEF_ID = f"{self.test_did}:3:CL:1234:default"
-        self.request.match_info = {"cred_def_id": CRED_DEF_ID}
-
-        with mock.patch.object(
-            test_module, "IndyRevocation", autospec=True
-        ) as mock_indy_revoc, mock.patch.object(
-            test_module.web, "json_response", mock.Mock()
-        ) as mock_json_response:
-            mock_indy_revoc.return_value = mock.MagicMock(
-                get_active_issuer_rev_reg_record=mock.CoroutineMock(
-                    side_effect=test_module.StorageNotFoundError(error_code="dummy")
-                )
-            )
-
-            with self.assertRaises(HTTPNotFound):
-                result = await test_module.get_active_rev_reg(self.request)
-            mock_json_response.assert_not_called()
-
->>>>>>> 8a7e4630
     async def test_get_tails_file(self):
         REV_REG_ID = "{}:4:{}:3:CL:1234:default:CL_ACCUM:default".format(
             self.test_did, self.test_did
         )
         self.request.match_info = {"rev_reg_id": REV_REG_ID}
 
-<<<<<<< HEAD
         with async_mock.patch.object(
             test_module.AnonCredsRevocation,
             "get_created_revocation_registry_definition",
@@ -618,17 +406,6 @@
                     tails_hash="tails_hash",
                     tails_location="tails_location",
                 ),
-=======
-        with mock.patch.object(
-            test_module, "IndyRevocation", autospec=True
-        ) as mock_indy_revoc, mock.patch.object(
-            test_module.web, "FileResponse", mock.Mock()
-        ) as mock_file_response:
-            mock_indy_revoc.return_value = mock.MagicMock(
-                get_issuer_rev_reg_record=mock.CoroutineMock(
-                    return_value=mock.MagicMock(tails_local_path="dummy")
-                )
->>>>>>> 8a7e4630
             )
 
             result = await test_module.get_tails_file(self.request)
@@ -643,7 +420,6 @@
         )
         self.request.match_info = {"rev_reg_id": REV_REG_ID}
 
-<<<<<<< HEAD
         with async_mock.patch.object(
             test_module.AnonCredsRevocation,
             "get_created_revocation_registry_definition",
@@ -652,334 +428,22 @@
             test_module.web, "FileResponse", async_mock.Mock()
         ) as mock_file_response:
             mock_get_rev_reg.return_value = None
-=======
-        with mock.patch.object(
-            test_module, "IndyRevocation", autospec=True
-        ) as mock_indy_revoc, mock.patch.object(
-            test_module.web, "FileResponse", mock.Mock()
-        ) as mock_file_response:
-            mock_indy_revoc.return_value = mock.MagicMock(
-                get_issuer_rev_reg_record=mock.CoroutineMock(
-                    side_effect=test_module.StorageNotFoundError(error_code="dummy")
-                )
-            )
->>>>>>> 8a7e4630
 
             with self.assertRaises(HTTPNotFound):
                 result = await test_module.get_tails_file(self.request)
             mock_file_response.assert_not_called()
 
-<<<<<<< HEAD
-=======
-    async def test_upload_tails_file_basic(self):
-        REV_REG_ID = "{}:4:{}:3:CL:1234:default:CL_ACCUM:default".format(
-            self.test_did, self.test_did
-        )
-        self.request.match_info = {"rev_reg_id": REV_REG_ID}
-
-        with mock.patch.object(
-            test_module, "IndyRevocation", autospec=True
-        ) as mock_indy_revoc, mock.patch.object(
-            test_module.web, "json_response", mock.Mock()
-        ) as mock_json_response:
-            mock_upload = mock.CoroutineMock()
-            mock_indy_revoc.return_value = mock.MagicMock(
-                get_issuer_rev_reg_record=mock.CoroutineMock(
-                    return_value=mock.MagicMock(
-                        tails_local_path=f"/tmp/tails/{REV_REG_ID}",
-                        has_local_tails_file=True,
-                        upload_tails_file=mock_upload,
-                    )
-                )
-            )
-            result = await test_module.upload_tails_file(self.request)
-            mock_upload.assert_awaited_once()
-            mock_json_response.assert_called_once_with({})
-            assert result is mock_json_response.return_value
-
-    async def test_upload_tails_file_no_local_tails_file(self):
-        REV_REG_ID = "{}:4:{}:3:CL:1234:default:CL_ACCUM:default".format(
-            self.test_did, self.test_did
-        )
-        self.request.match_info = {"rev_reg_id": REV_REG_ID}
-
-        with mock.patch.object(
-            test_module, "IndyRevocation", autospec=True
-        ) as mock_indy_revoc:
-            mock_indy_revoc.return_value = mock.MagicMock(
-                get_issuer_rev_reg_record=mock.CoroutineMock(
-                    return_value=mock.MagicMock(
-                        tails_local_path=f"/tmp/tails/{REV_REG_ID}",
-                        has_local_tails_file=False,
-                    )
-                )
-            )
-
-            with self.assertRaises(test_module.web.HTTPNotFound):
-                await test_module.upload_tails_file(self.request)
-
-    async def test_upload_tails_file_fail(self):
-        REV_REG_ID = "{}:4:{}:3:CL:1234:default:CL_ACCUM:default".format(
-            self.test_did, self.test_did
-        )
-        self.request.match_info = {"rev_reg_id": REV_REG_ID}
-
-        with mock.patch.object(
-            test_module, "IndyRevocation", autospec=True
-        ) as mock_indy_revoc:
-            mock_upload = mock.CoroutineMock(side_effect=RevocationError("test"))
-            mock_indy_revoc.return_value = mock.MagicMock(
-                get_issuer_rev_reg_record=mock.CoroutineMock(
-                    return_value=mock.MagicMock(
-                        tails_local_path=f"/tmp/tails/{REV_REG_ID}",
-                        has_local_tails_file=True,
-                        upload_tails_file=mock_upload,
-                    )
-                )
-            )
-
-            with self.assertRaises(test_module.web.HTTPInternalServerError):
-                await test_module.upload_tails_file(self.request)
-
-    async def test_send_rev_reg_def(self):
-        REV_REG_ID = "{}:4:{}:3:CL:1234:default:CL_ACCUM:default".format(
-            self.test_did, self.test_did
-        )
-        self.request.match_info = {"rev_reg_id": REV_REG_ID}
-
-        with mock.patch.object(
-            test_module, "IndyRevocation", autospec=True
-        ) as mock_indy_revoc, mock.patch.object(
-            test_module.web, "json_response", mock.Mock()
-        ) as mock_json_response:
-            mock_indy_revoc.return_value = mock.MagicMock(
-                get_issuer_rev_reg_record=mock.CoroutineMock(
-                    return_value=mock.MagicMock(
-                        send_def=mock.CoroutineMock(),
-                        send_entry=mock.CoroutineMock(),
-                        serialize=mock.MagicMock(return_value="dummy"),
-                    )
-                )
-            )
-
-            result = await test_module.send_rev_reg_def(self.request)
-            mock_json_response.assert_called_once_with({"sent": "dummy"})
-            assert result is mock_json_response.return_value
-
-    async def test_send_rev_reg_def_not_found(self):
-        REV_REG_ID = "{}:4:{}:3:CL:1234:default:CL_ACCUM:default".format(
-            self.test_did, self.test_did
-        )
-        self.request.match_info = {"rev_reg_id": REV_REG_ID}
-
-        with mock.patch.object(
-            test_module, "IndyRevocation", autospec=True
-        ) as mock_indy_revoc, mock.patch.object(
-            test_module.web, "FileResponse", mock.Mock()
-        ) as mock_json_response:
-            mock_indy_revoc.return_value = mock.MagicMock(
-                get_issuer_rev_reg_record=mock.CoroutineMock(
-                    side_effect=test_module.StorageNotFoundError(error_code="dummy")
-                )
-            )
-
-            with self.assertRaises(HTTPNotFound):
-                result = await test_module.send_rev_reg_def(self.request)
-            mock_json_response.assert_not_called()
-
-    async def test_send_rev_reg_def_x(self):
-        REV_REG_ID = "{}:4:{}:3:CL:1234:default:CL_ACCUM:default".format(
-            self.test_did, self.test_did
-        )
-        self.request.match_info = {"rev_reg_id": REV_REG_ID}
-
-        with mock.patch.object(
-            test_module, "IndyRevocation", autospec=True
-        ) as mock_indy_revoc:
-            mock_indy_revoc.return_value = mock.MagicMock(
-                get_issuer_rev_reg_record=mock.CoroutineMock(
-                    return_value=mock.MagicMock(
-                        send_def=mock.CoroutineMock(
-                            side_effect=test_module.RevocationError()
-                        ),
-                    )
-                )
-            )
-
-            with self.assertRaises(test_module.web.HTTPBadRequest):
-                await test_module.send_rev_reg_def(self.request)
-
-    async def test_send_rev_reg_entry(self):
-        REV_REG_ID = "{}:4:{}:3:CL:1234:default:CL_ACCUM:default".format(
-            self.test_did, self.test_did
-        )
-        self.request.match_info = {"rev_reg_id": REV_REG_ID}
-
-        with mock.patch.object(
-            test_module, "IndyRevocation", autospec=True
-        ) as mock_indy_revoc, mock.patch.object(
-            test_module.web, "json_response", mock.Mock()
-        ) as mock_json_response:
-            mock_indy_revoc.return_value = mock.MagicMock(
-                get_issuer_rev_reg_record=mock.CoroutineMock(
-                    return_value=mock.MagicMock(
-                        send_entry=mock.CoroutineMock(),
-                        serialize=mock.MagicMock(return_value="dummy"),
-                    )
-                )
-            )
-
-            result = await test_module.send_rev_reg_entry(self.request)
-            mock_json_response.assert_called_once_with({"result": "dummy"})
-            assert result is mock_json_response.return_value
-
-    async def test_send_rev_reg_entry_not_found(self):
-        REV_REG_ID = "{}:4:{}:3:CL:1234:default:CL_ACCUM:default".format(
-            self.test_did, self.test_did
-        )
-        self.request.match_info = {"rev_reg_id": REV_REG_ID}
-
-        with mock.patch.object(
-            test_module, "IndyRevocation", autospec=True
-        ) as mock_indy_revoc, mock.patch.object(
-            test_module.web, "FileResponse", mock.Mock()
-        ) as mock_json_response:
-            mock_indy_revoc.return_value = mock.MagicMock(
-                get_issuer_rev_reg_record=mock.CoroutineMock(
-                    side_effect=test_module.StorageNotFoundError(error_code="dummy")
-                )
-            )
-
-            with self.assertRaises(HTTPNotFound):
-                result = await test_module.send_rev_reg_entry(self.request)
-            mock_json_response.assert_not_called()
-
-    async def test_send_rev_reg_entry_x(self):
-        REV_REG_ID = "{}:4:{}:3:CL:1234:default:CL_ACCUM:default".format(
-            self.test_did, self.test_did
-        )
-        self.request.match_info = {"rev_reg_id": REV_REG_ID}
-
-        with mock.patch.object(
-            test_module, "IndyRevocation", autospec=True
-        ) as mock_indy_revoc:
-            mock_indy_revoc.return_value = mock.MagicMock(
-                get_issuer_rev_reg_record=mock.CoroutineMock(
-                    return_value=mock.MagicMock(
-                        send_entry=mock.CoroutineMock(
-                            side_effect=test_module.RevocationError()
-                        ),
-                    )
-                )
-            )
-
-            with self.assertRaises(test_module.web.HTTPBadRequest):
-                await test_module.send_rev_reg_entry(self.request)
-
-    async def test_update_rev_reg(self):
-        REV_REG_ID = "{}:4:{}:3:CL:1234:default:CL_ACCUM:default".format(
-            self.test_did, self.test_did
-        )
-        self.request.match_info = {"rev_reg_id": REV_REG_ID}
-        self.request.json = mock.CoroutineMock(
-            return_value={
-                "tails_public_uri": f"http://sample.ca:8181/tails/{REV_REG_ID}"
-            }
-        )
-
-        with mock.patch.object(
-            test_module, "IndyRevocation", autospec=True
-        ) as mock_indy_revoc, mock.patch.object(
-            test_module.web, "json_response", mock.Mock()
-        ) as mock_json_response:
-            mock_indy_revoc.return_value = mock.MagicMock(
-                get_issuer_rev_reg_record=mock.CoroutineMock(
-                    return_value=mock.MagicMock(
-                        set_tails_file_public_uri=mock.CoroutineMock(),
-                        save=mock.CoroutineMock(),
-                        serialize=mock.MagicMock(return_value="dummy"),
-                    )
-                )
-            )
-
-            result = await test_module.update_rev_reg(self.request)
-            mock_json_response.assert_called_once_with({"result": "dummy"})
-            assert result is mock_json_response.return_value
-
-    async def test_update_rev_reg_not_found(self):
-        REV_REG_ID = "{}:4:{}:3:CL:1234:default:CL_ACCUM:default".format(
-            self.test_did, self.test_did
-        )
-        self.request.match_info = {"rev_reg_id": REV_REG_ID}
-        self.request.json = mock.CoroutineMock(
-            return_value={
-                "tails_public_uri": f"http://sample.ca:8181/tails/{REV_REG_ID}"
-            }
-        )
-
-        with mock.patch.object(
-            test_module, "IndyRevocation", autospec=True
-        ) as mock_indy_revoc, mock.patch.object(
-            test_module.web, "FileResponse", mock.Mock()
-        ) as mock_json_response:
-            mock_indy_revoc.return_value = mock.MagicMock(
-                get_issuer_rev_reg_record=mock.CoroutineMock(
-                    side_effect=test_module.StorageNotFoundError(error_code="dummy")
-                )
-            )
-
-            with self.assertRaises(HTTPNotFound):
-                result = await test_module.update_rev_reg(self.request)
-            mock_json_response.assert_not_called()
-
-    async def test_update_rev_reg_x(self):
-        REV_REG_ID = "{}:4:{}:3:CL:1234:default:CL_ACCUM:default".format(
-            self.test_did, self.test_did
-        )
-        self.request.match_info = {"rev_reg_id": REV_REG_ID}
-        self.request.json = mock.CoroutineMock(
-            return_value={
-                "tails_public_uri": f"http://sample.ca:8181/tails/{REV_REG_ID}"
-            }
-        )
-
-        with mock.patch.object(
-            test_module, "IndyRevocation", autospec=True
-        ) as mock_indy_revoc:
-            mock_indy_revoc.return_value = mock.MagicMock(
-                get_issuer_rev_reg_record=mock.CoroutineMock(
-                    return_value=mock.MagicMock(
-                        set_tails_file_public_uri=mock.CoroutineMock(
-                            side_effect=test_module.RevocationError()
-                        ),
-                    )
-                )
-            )
-
-            with self.assertRaises(test_module.web.HTTPBadRequest):
-                await test_module.update_rev_reg(self.request)
-
->>>>>>> 8a7e4630
     async def test_set_rev_reg_state(self):
         REV_REG_ID = "{}:4:{}:3:CL:1234:default:CL_ACCUM:default".format(
             self.test_did, self.test_did
         )
         RECORD_ID = "4ba81d6e-f341-4e37-83d4-6b1d3e25a7bd"
         self.request.match_info = {"rev_reg_id": REV_REG_ID}
-<<<<<<< HEAD
-
-=======
-        self.request.json = mock.CoroutineMock(
-            return_value={
-                "max_cred_num": "1000",
-            }
-        )
->>>>>>> 8a7e4630
+
         self.request.query = {
             "state": test_module.RevRegDefState.STATE_FINISHED,
         }
 
-<<<<<<< HEAD
         with async_mock.patch.object(
             test_module, "AnonCredsRevocation", autospec=True
         ) as mock_anon_creds_revoc, async_mock.patch.object(
@@ -1002,19 +466,6 @@
                             tails_hash="tails_hash",
                             tails_location="tails_location",
                         ),
-=======
-        with mock.patch.object(
-            test_module, "IndyRevocation", autospec=True
-        ) as mock_indy_revoc, mock.patch.object(
-            test_module.web, "json_response", mock.Mock()
-        ) as mock_json_response:
-            mock_indy_revoc.return_value = mock.MagicMock(
-                get_issuer_rev_reg_record=mock.CoroutineMock(
-                    return_value=mock.MagicMock(
-                        set_state=mock.CoroutineMock(),
-                        save=mock.CoroutineMock(),
-                        serialize=mock.MagicMock(return_value="dummy"),
->>>>>>> 8a7e4630
                     )
                 ),
                 get_created_revocation_registry_definition_state=async_mock.CoroutineMock(
@@ -1055,20 +506,11 @@
             self.test_did, self.test_did
         )
         self.request.match_info = {"rev_reg_id": REV_REG_ID}
-<<<<<<< HEAD
-
-=======
-        self.request.json = mock.CoroutineMock(
-            return_value={
-                "max_cred_num": "1000",
-            }
-        )
->>>>>>> 8a7e4630
+
         self.request.query = {
             "state": test_module.RevRegDefState.STATE_FINISHED,
         }
 
-<<<<<<< HEAD
         with async_mock.patch.object(
             test_module.AnonCredsRevocation,
             "get_created_revocation_registry_definition",
@@ -1077,18 +519,6 @@
             test_module.web, "json_response", async_mock.Mock()
         ) as mock_json_response:
             mock_rev_reg_def.return_value = None
-=======
-        with mock.patch.object(
-            test_module, "IndyRevocation", autospec=True
-        ) as mock_indy_revoc, mock.patch.object(
-            test_module.web, "FileResponse", mock.Mock()
-        ) as mock_json_response:
-            mock_indy_revoc.return_value = mock.MagicMock(
-                get_issuer_rev_reg_record=mock.CoroutineMock(
-                    side_effect=test_module.StorageNotFoundError(error_code="dummy")
-                )
-            )
->>>>>>> 8a7e4630
 
             with self.assertRaises(HTTPNotFound):
                 result = await test_module.set_rev_reg_state(self.request)
