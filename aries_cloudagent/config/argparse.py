--- conflicted
+++ resolved
@@ -1574,16 +1574,10 @@
             default="basic",
             env_var="ACAPY_WALLET_TYPE",
             help=(
-<<<<<<< HEAD
                 "Specifies the type of Indy wallet provider to use. "
-                "Supported internal storage types are 'basic' (memory), 'indy', "
-                "'askar' and 'askar-anoncreds'."
-                "The default (if not specified) is 'basic'."
-=======
-                "Specifies the type of wallet provider to use. "
-                "Supported internal storage types are 'basic' (memory) and 'askar'. "
+                "Supported internal storage types are 'basic' (memory), 'askar' "
+                "and 'askar-anoncreds'."
                 "The default (if not specified) is 'basic'. 'indy' is deprecated."
->>>>>>> fee8e626
             ),
         )
         parser.add_argument(
