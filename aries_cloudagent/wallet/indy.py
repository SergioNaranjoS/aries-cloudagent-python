"""Indy implementation of BaseWallet interface."""

import json
import logging

from typing import List, Sequence, Tuple, Union

import indy.anoncreds
import indy.did
import indy.crypto
import indy.wallet

from indy.error import IndyError, ErrorCode

from ..did.did_key import DIDKey
from ..indy.sdk.error import IndyErrorHandler
from ..indy.sdk.wallet_setup import IndyOpenWallet
from ..ledger.base import BaseLedger
from ..ledger.endpoint_type import EndpointType
from ..ledger.error import LedgerConfigError
from ..storage.indy import IndySdkStorage
from ..storage.error import StorageDuplicateError, StorageNotFoundError
from ..storage.record import StorageRecord

from .base import BaseWallet
from .crypto import (
    create_keypair,
    sign_message,
    validate_seed,
    verify_signed_message,
)
from .did_info import DIDInfo, KeyInfo
from .did_method import SOV, KEY, DIDMethod
from .error import WalletError, WalletDuplicateError, WalletNotFoundError
from .key_pair import KeyPairStorageManager
from .key_type import BLS12381G2, ED25519, KeyType, KeyTypes
from .util import b58_to_bytes, bytes_to_b58, bytes_to_b64


LOGGER = logging.getLogger(__name__)

RECORD_TYPE_CONFIG = "config"
RECORD_NAME_PUBLIC_DID = "default_public_did"


class IndySdkWallet(BaseWallet):
    """Indy identity wallet implementation."""

    def __init__(self, opened: IndyOpenWallet):
        """Create a new IndySdkWallet instance."""
        self.opened: IndyOpenWallet = opened

    def __did_info_from_indy_info(self, info):
        metadata = json.loads(info["metadata"]) if info["metadata"] else {}
        did: str = info["did"]
        verkey = info["verkey"]

<<<<<<< HEAD
        method = KEY if did.startswith("did:key") else SOV
        key_type = KeyType.ED25519
=======
        method = DIDMethod.KEY if did.startswith("did:key") else DIDMethod.SOV
        key_type = ED25519
>>>>>>> a4cbef1d

        if method == KEY:
            did = DIDKey.from_public_key_b58(info["verkey"], key_type).did

        return DIDInfo(
            did=did, verkey=verkey, metadata=metadata, method=method, key_type=key_type
        )

    def __did_info_from_key_pair_info(self, info: dict):
        metadata = info["metadata"]
        verkey = info["verkey"]

<<<<<<< HEAD
        # TODO: inject context to support did method registry
        method = SOV if metadata.get("method", "key") == SOV.method_name else KEY
        key_type = KeyType.from_key_type(info["key_type"])
=======
        # this needs to change if other did methods are added
        method = DIDMethod.from_method(info["metadata"].get("method", "key"))
        # TODO: inject context to support keytype registry
        key_types = KeyTypes()
        key_type = key_types.from_key_type(info["key_type"])
>>>>>>> a4cbef1d

        if method == KEY:
            did = DIDKey.from_public_key_b58(info["verkey"], key_type).did

        return DIDInfo(
            did=did, verkey=verkey, metadata=metadata, method=method, key_type=key_type
        )

    async def __create_indy_signing_key(
        self, key_type: KeyType, metadata: dict, seed: str = None
    ) -> str:
        if key_type != ED25519:
            raise WalletError(f"Unsupported key type: {key_type.key_type}")

        args = {}
        if seed:
            args["seed"] = bytes_to_b64(validate_seed(seed))
        try:
            verkey = await indy.crypto.create_key(self.opened.handle, json.dumps(args))
        except IndyError as x_indy:
            if x_indy.error_code == ErrorCode.WalletItemAlreadyExists:
                raise WalletDuplicateError("Verification key already present in wallet")
            raise IndyErrorHandler.wrap_error(
                x_indy, "Wallet {} error".format(self.opened.name), WalletError
            ) from x_indy

        await indy.crypto.set_key_metadata(
            self.opened.handle, verkey, json.dumps(metadata)
        )

        return verkey

    async def __create_keypair_signing_key(
        self, key_type: KeyType, metadata: dict, seed: str = None
    ) -> str:
        if key_type != BLS12381G2:
            raise WalletError(f"Unsupported key type: {key_type.key_type}")

        public_key, secret_key = create_keypair(key_type, validate_seed(seed))
        verkey = bytes_to_b58(public_key)
        key_pair_mgr = KeyPairStorageManager(IndySdkStorage(self.opened))

        # Check if key already exists
        try:
            key_info = await self.__get_keypair_signing_key(verkey)
            if key_info:
                raise WalletDuplicateError("Verification key already present in wallet")
        except WalletNotFoundError:
            # If we can't find the key, it means it doesn't exist already
            # this is good
            pass

        await key_pair_mgr.store_key_pair(
            public_key=public_key,
            secret_key=secret_key,
            key_type=key_type,
            metadata=metadata,
        )

        return verkey

    async def create_signing_key(
        self, key_type: KeyType, seed: str = None, metadata: dict = None
    ) -> KeyInfo:
        """
        Create a new public/private signing keypair.

        Args:
            seed: Seed for key
            metadata: Optional metadata to store with the keypair

        Returns:
            A `KeyInfo` representing the new record

        Raises:
            WalletDuplicateError: If the resulting verkey already exists in the wallet
            WalletError: If there is a libindy error

        """

        # must save metadata to allow identity check
        # otherwise get_key_metadata just returns WalletItemNotFound
        if metadata is None:
            metadata = {}

        # All ed25519 keys are handled by indy
        if key_type == ED25519:
            verkey = await self.__create_indy_signing_key(key_type, metadata, seed)
        # All other (only bls12381g2 atm) are handled outside of indy
        else:
            verkey = await self.__create_keypair_signing_key(key_type, metadata, seed)

        return KeyInfo(verkey=verkey, metadata=metadata, key_type=key_type)

    async def __get_indy_signing_key(self, verkey: str) -> KeyInfo:
        try:
            metadata = await indy.crypto.get_key_metadata(self.opened.handle, verkey)

            return KeyInfo(
                verkey=verkey,
                metadata=json.loads(metadata) if metadata else {},
                key_type=ED25519,
            )
        except IndyError as x_indy:
            if x_indy.error_code == ErrorCode.WalletItemNotFound:
                raise WalletNotFoundError(f"Unknown key: {verkey}")
            # # If we resolve a key that is not 32 bytes we get CommonInvalidStructure
            # elif x_indy.error_code == ErrorCode.CommonInvalidStructure:
            #     raise WalletNotFoundError(f"Unknown key: {verkey}")
            else:
                raise IndyErrorHandler.wrap_error(
                    x_indy, "Wallet {} error".format(self.opened.name), WalletError
                ) from x_indy

    async def __get_keypair_signing_key(self, verkey: str) -> KeyInfo:
        try:
            key_pair_mgr = KeyPairStorageManager(IndySdkStorage(self.opened))
            key_pair = await key_pair_mgr.get_key_pair(verkey)
            # TODO: inject context to support more keytypes
            key_types = KeyTypes()
            return KeyInfo(
                verkey=verkey,
                metadata=key_pair["metadata"],
                key_type=key_types.from_key_type(key_pair["key_type"]) or BLS12381G2,
            )
        except (StorageNotFoundError):
            raise WalletNotFoundError(f"Unknown key: {verkey}")
        except (StorageDuplicateError):
            raise WalletDuplicateError(f"Multiple keys exist for verkey: {verkey}")

    async def get_signing_key(self, verkey: str) -> KeyInfo:
        """
        Fetch info for a signing keypair.

        Args:
            verkey: The verification key of the keypair

        Returns:
            A `KeyInfo` representing the keypair

        Raises:
            WalletNotFoundError: If no keypair is associated with the verification key
            WalletError: If there is a libindy error

        """
        if not verkey:
            raise WalletError("Missing required input parameter: verkey")

        # Only try to load indy signing key if the verkey is 32 bytes
        # this may change if indy is going to support verkeys of different byte length
        if len(b58_to_bytes(verkey)) == 32:
            try:
                return await self.__get_indy_signing_key(verkey)
            except WalletNotFoundError:
                return await self.__get_keypair_signing_key(verkey)
        else:
            return await self.__get_keypair_signing_key(verkey)

    async def replace_signing_key_metadata(self, verkey: str, metadata: dict):
        """
        Replace the metadata associated with a signing keypair.

        Args:
            verkey: The verification key of the keypair
            metadata: The new metadata to store

        Raises:
            WalletNotFoundError: if no keypair is associated with the verification key

        """
        metadata = metadata or {}

        # throw exception if key is undefined
        key_info = await self.get_signing_key(verkey)

        # All ed25519 keys are handled by indy
        if key_info.key_type == ED25519:
            await indy.crypto.set_key_metadata(
                self.opened.handle, verkey, json.dumps(metadata)
            )
        # All other (only bls12381g2 atm) are handled outside of indy
        else:
            key_pair_mgr = KeyPairStorageManager(IndySdkStorage(self.opened))
            await key_pair_mgr.update_key_pair_metadata(
                verkey=key_info.verkey, metadata=metadata
            )

    async def rotate_did_keypair_start(self, did: str, next_seed: str = None) -> str:
        """
        Begin key rotation for DID that wallet owns: generate new keypair.

        Args:
            did: signing DID
            next_seed: incoming replacement seed (default random)

        Returns:
            The new verification key

        """
        # Check if DID can rotate keys
        # TODO: inject context for did method registry support
        method_name = did.split(":")[1] if did.startswith("did:") else SOV.method_name
        did_method = SOV if method_name == SOV.method_name else KEY
        if not did_method.supports_rotation:
            raise WalletError(
                f"DID method '{did_method.method_name}' does not support key rotation."
            )

        try:
            verkey = await indy.did.replace_keys_start(
                self.opened.handle,
                did,
                json.dumps(
                    {"seed": bytes_to_b64(validate_seed(next_seed))}
                    if next_seed
                    else {}
                ),
            )
        except IndyError as x_indy:
            if x_indy.error_code == ErrorCode.WalletItemNotFound:
                raise WalletNotFoundError("Wallet owns no such DID: {}".format(did))
            raise IndyErrorHandler.wrap_error(
                x_indy, "Wallet {} error".format(self.opened.name), WalletError
            ) from x_indy

        return verkey

    async def rotate_did_keypair_apply(self, did: str) -> DIDInfo:
        """
        Apply temporary keypair as main for DID that wallet owns.

        Args:
            did: signing DID

        Returns:
            DIDInfo with new verification key and metadata for DID

        """
        try:
            await indy.did.replace_keys_apply(self.opened.handle, did)
        except IndyError as x_indy:
            if x_indy.error_code == ErrorCode.WalletItemNotFound:
                raise WalletNotFoundError("Wallet owns no such DID: {}".format(did))
            raise IndyErrorHandler.wrap_error(
                x_indy, "Wallet {} error".format(self.opened.name), WalletError
            ) from x_indy

    async def __create_indy_local_did(
        self,
        method: DIDMethod,
        key_type: KeyType,
        metadata: dict = None,
        seed: str = None,
        *,
        did: str = None,
    ) -> DIDInfo:
        if method not in [SOV, KEY]:
            raise WalletError(
                f"Unsupported DID method for indy storage: {method.method_name}"
            )
        if key_type != ED25519:
            raise WalletError(
                f"Unsupported key type for indy storage: {key_type.key_type}"
            )

        cfg = {}
        if seed:
            cfg["seed"] = bytes_to_b64(validate_seed(seed))
        if did:
            cfg["did"] = did
        # Create fully qualified did. This helps with determining the
        # did method when retrieving
        if method != SOV:
            cfg["method_name"] = method.method_name
        did_json = json.dumps(cfg)
        # crypto_type, cid - optional parameters skipped
        try:
            did, verkey = await indy.did.create_and_store_my_did(
                self.opened.handle, did_json
            )
        except IndyError as x_indy:
            if x_indy.error_code == ErrorCode.DidAlreadyExistsError:
                raise WalletDuplicateError("DID already present in wallet")
            raise IndyErrorHandler.wrap_error(
                x_indy, "Wallet {} error".format(self.opened.name), WalletError
            ) from x_indy

        # did key uses different format
        if method == KEY:
            did = DIDKey.from_public_key_b58(verkey, key_type).did

        await self.replace_local_did_metadata(did, metadata or {})

        return DIDInfo(
            did=did,
            verkey=verkey,
            metadata=metadata or {},
            method=method,
            key_type=key_type,
        )

    async def __create_keypair_local_did(
        self,
        method: DIDMethod,
        key_type: KeyType,
        metadata: dict = None,
        seed: str = None,
    ) -> DIDInfo:
        if method != KEY:
            raise WalletError(
                f"Unsupported DID method for keypair storage: {method.method_name}"
            )
        if key_type != BLS12381G2:
            raise WalletError(
                f"Unsupported key type for keypair storage: {key_type.key_type}"
            )

        public_key, secret_key = create_keypair(key_type, validate_seed(seed))
        key_pair_mgr = KeyPairStorageManager(IndySdkStorage(self.opened))
        # should change if other did methods are supported
        did_key = DIDKey.from_public_key(public_key, key_type)

        if not metadata:
            metadata = {}
        metadata["method"] = method.method_name

        await key_pair_mgr.store_key_pair(
            public_key=public_key,
            secret_key=secret_key,
            key_type=key_type,
            metadata=metadata,
            tags={"method": method.method_name},
        )

        return DIDInfo(
            did=did_key.did,
            verkey=did_key.public_key_b58,
            metadata=metadata,
            method=method,
            key_type=key_type,
        )

    async def create_local_did(
        self,
        method: DIDMethod,
        key_type: KeyType,
        seed: str = None,
        did: str = None,
        metadata: dict = None,
    ) -> DIDInfo:
        """
        Create and store a new local DID.

        Args:
            method: The method to use for the DID
            key_type: The key type to use for the DID
            seed: Optional seed to use for DID
            did: The DID to use
            metadata: Metadata to store with DID

        Returns:
            A `DIDInfo` instance representing the created DID

        Raises:
            WalletDuplicateError: If the DID already exists in the wallet
            WalletError: If there is a libindy error

        """

        # validate key_type
        if not method.supports_key_type(key_type):
            raise WalletError(
                f"Invalid key type {key_type.key_type}"
                f" for DID method {method.method_name}"
            )

        if method == KEY and did:
            raise WalletError("Not allowed to set DID for DID method 'key'")

        # All ed25519 keys are handled by indy
        if key_type == ED25519:
            return await self.__create_indy_local_did(
                method, key_type, metadata, seed, did=did
            )
        # All other (only bls12381g2 atm) are handled outside of indy
        else:
            return await self.__create_keypair_local_did(
                method, key_type, metadata, seed
            )

    async def get_local_dids(self) -> Sequence[DIDInfo]:
        """
        Get list of defined local DIDs.

        Returns:
            A list of locally stored DIDs as `DIDInfo` instances

        """
        # retrieve indy dids
        info_json = await indy.did.list_my_dids_with_meta(self.opened.handle)
        info = json.loads(info_json)
        ret = []
        for did in info:
            ret.append(self.__did_info_from_indy_info(did))

        # retrieve key pairs with method set to key
        # this needs to change if more did methods are added
        key_pair_mgr = KeyPairStorageManager(IndySdkStorage(self.opened))
        key_pairs = await key_pair_mgr.find_key_pairs(
            tag_query={"method": KEY.method_name}
        )
        for key_pair in key_pairs:
            ret.append(self.__did_info_from_key_pair_info(key_pair))

        return ret

    async def __get_indy_local_did(
        self, method: DIDMethod, key_type: KeyType, did: str
    ) -> DIDInfo:
        if method not in [SOV, KEY]:
            raise WalletError(
                f"Unsupported DID method for indy storage: {method.method_name}"
            )
        if key_type != ED25519:
            raise WalletError(
                f"Unsupported DID type for indy storage: {key_type.key_type}"
            )

        # key type is always ed25519, method not always key
<<<<<<< HEAD
        if method == KEY and key_type == KeyType.ED25519:
=======
        if method == DIDMethod.KEY and key_type == ED25519:
>>>>>>> a4cbef1d
            did_key = DIDKey.from_did(did)

            # Ed25519 did:keys are masked indy dids so transform to indy
            # did with did:key prefix.
            did = "did:key:" + bytes_to_b58(did_key.public_key[:16])
        try:
            info_json = await indy.did.get_my_did_with_meta(self.opened.handle, did)
        except IndyError as x_indy:
            if x_indy.error_code == ErrorCode.WalletItemNotFound:
                raise WalletNotFoundError("Unknown DID: {}".format(did))
            raise IndyErrorHandler.wrap_error(
                x_indy, "Wallet {} error".format(self.opened.name), WalletError
            ) from x_indy
        info = json.loads(info_json)
        return self.__did_info_from_indy_info(info)

    async def __get_keypair_local_did(
        self, method: DIDMethod, key_type: KeyType, did: str
    ):
        if method != KEY:
            raise WalletError(
                f"Unsupported DID method for keypair storage: {method.method_name}"
            )
        if key_type != BLS12381G2:
            raise WalletError(
                f"Unsupported DID type for keypair storage: {key_type.key_type}"
            )

        # method is always did:key
        did_key = DIDKey.from_did(did)

        key_pair_mgr = KeyPairStorageManager(IndySdkStorage(self.opened))
        key_pair = await key_pair_mgr.get_key_pair(verkey=did_key.public_key_b58)
        return self.__did_info_from_key_pair_info(key_pair)

    async def get_local_did(self, did: str) -> DIDInfo:
        """
        Find info for a local DID.

        Args:
            did: The DID for which to get info

        Returns:
            A `DIDInfo` instance representing the found DID

        Raises:
            WalletNotFoundError: If the DID is not found
            WalletError: If there is a libindy error

        """
<<<<<<< HEAD
        # TODO: inject context for did method registry support
        method_name = did.split(":")[1] if did.startswith("did:") else SOV.method_name
        method = SOV if method_name == SOV.method_name else KEY
        key_type = KeyType.ED25519
=======
        method = DIDMethod.from_did(did)
        key_type = ED25519
>>>>>>> a4cbef1d

        # If did key, the key type can differ
        if method == KEY:
            did_key = DIDKey.from_did(did)
            key_type = did_key.key_type

        if key_type == ED25519:
            return await self.__get_indy_local_did(method, key_type, did)
        else:
            return await self.__get_keypair_local_did(method, key_type, did)

    async def get_local_did_for_verkey(self, verkey: str) -> DIDInfo:
        """
        Resolve a local DID from a verkey.

        Args:
            verkey: The verkey for which to get the local DID

        Returns:
            A `DIDInfo` instance representing the found DID

        Raises:
            WalletNotFoundError: If the verkey is not found

        """

        dids = await self.get_local_dids()
        for info in dids:
            if info.verkey == verkey:
                return info
        raise WalletNotFoundError("No DID defined for verkey: {}".format(verkey))

    async def replace_local_did_metadata(self, did: str, metadata: dict):
        """
        Replace metadata for a local DID.

        Args:
            did: The DID for which to replace metadata
            metadata: The new metadata

        """
        if not metadata:
            metadata = {}
        did_info = await self.get_local_did(did)  # throw exception if undefined

        # ed25519 keys are handled by indy
        if did_info.key_type == ED25519:
            try:
                await indy.did.set_did_metadata(
                    self.opened.handle, did, json.dumps(metadata)
                )
            except IndyError as x_indy:
                raise IndyErrorHandler.wrap_error(
                    x_indy, "Wallet {} error".format(self.opened.name), WalletError
                ) from x_indy
        # all other keys are handled by key pair
        else:
            key_pair_mgr = KeyPairStorageManager(IndySdkStorage(self.opened))
            await key_pair_mgr.update_key_pair_metadata(
                verkey=did_info.verkey, metadata=metadata
            )

    async def get_public_did(self) -> DIDInfo:
        """
        Retrieve the public DID.

        Returns:
            The currently public `DIDInfo`, if any

        """

        public_did = None
        public_info = None
        public_item = None
        storage = IndySdkStorage(self.opened)
        try:
            public_item = await storage.get_record(
                RECORD_TYPE_CONFIG, RECORD_NAME_PUBLIC_DID
            )
        except StorageNotFoundError:
            # populate public DID record
            # this should only happen once, for an upgraded wallet
            # the 'public' metadata flag is no longer used
            dids = await self.get_local_dids()
            for info in dids:
                if info.metadata.get("public"):
                    public_did = info.did
                    public_info = info
                    break
            try:
                # even if public is not set, store a record
                # to avoid repeated queries
                await storage.add_record(
                    StorageRecord(
                        type=RECORD_TYPE_CONFIG,
                        id=RECORD_NAME_PUBLIC_DID,
                        value=json.dumps({"did": public_did}),
                    )
                )
            except StorageDuplicateError:
                # another process stored the record first
                public_item = await storage.get_record(
                    RECORD_TYPE_CONFIG, RECORD_NAME_PUBLIC_DID
                )
        if public_item:
            public_did = json.loads(public_item.value)["did"]
            if public_did:
                try:
                    public_info = await self.get_local_did(public_did)
                except WalletNotFoundError:
                    pass

        return public_info

    async def set_public_did(self, did: Union[str, DIDInfo]) -> DIDInfo:
        """
        Assign the public DID.

        Returns:
            The updated `DIDInfo`

        """

        if isinstance(did, str):
            # will raise an exception if not found
            info = await self.get_local_did(did)
        else:
            info = did

        if info.method != SOV:
            raise WalletError("Setting public DID is only allowed for did:sov DIDs")

        public = await self.get_public_did()
        if not public or public.did != info.did:
            if not info.metadata.get("posted"):
                metadata = {**info.metadata, "posted": True}
                await self.replace_local_did_metadata(info.did, metadata)
                info = info._replace(metadata=metadata)
            storage = IndySdkStorage(self.opened)
            await storage.update_record(
                StorageRecord(
                    type=RECORD_TYPE_CONFIG,
                    id=RECORD_NAME_PUBLIC_DID,
                    value="{}",
                ),
                value=json.dumps({"did": info.did}),
                tags=None,
            )
            public = info

        return public

    async def set_did_endpoint(
        self,
        did: str,
        endpoint: str,
        ledger: BaseLedger,
        endpoint_type: EndpointType = None,
        write_ledger: bool = True,
        endorser_did: str = None,
        routing_keys: List[str] = None,
    ):
        """
        Update the endpoint for a DID in the wallet, send to ledger if public or posted.

        Args:
            did: DID for which to set endpoint
            endpoint: the endpoint to set, None to clear
            ledger: the ledger to which to send endpoint update if
                DID is public or posted
            endpoint_type: the type of the endpoint/service. Only endpoint_type
                'endpoint' affects local wallet
        """
        did_info = await self.get_local_did(did)
        if did_info.method != SOV:
            raise WalletError("Setting DID endpoint is only allowed for did:sov DIDs")

        metadata = {**did_info.metadata}
        if not endpoint_type:
            endpoint_type = EndpointType.ENDPOINT
        if endpoint_type == EndpointType.ENDPOINT:
            metadata[endpoint_type.indy] = endpoint

        wallet_public_didinfo = await self.get_public_did()
        if (
            wallet_public_didinfo and wallet_public_didinfo.did == did
        ) or did_info.metadata.get("posted"):
            # if DID on ledger, set endpoint there first
            if not ledger:
                raise LedgerConfigError(
                    f"No ledger available but DID {did} is public: missing wallet-type?"
                )
            if not ledger.read_only:
                async with ledger:
                    attrib_def = await ledger.update_endpoint_for_did(
                        did,
                        endpoint,
                        endpoint_type,
                        write_ledger=write_ledger,
                        endorser_did=endorser_did,
                        routing_keys=routing_keys,
                    )
                    if not write_ledger:
                        return attrib_def

        await self.replace_local_did_metadata(did, metadata)

    async def sign_message(self, message: bytes, from_verkey: str) -> bytes:
        """
        Sign a message using the private key associated with a given verkey.

        Args:
            message: Message bytes to sign
            from_verkey: The verkey to use to sign

        Returns:
            A signature

        Raises:
            WalletError: If the message is not provided
            WalletError: If the verkey is not provided
            WalletError: If a libindy error occurs

        """
        if not message:
            raise WalletError("Message not provided")
        if not from_verkey:
            raise WalletError("Verkey not provided")

        try:
            key_info = await self.get_signing_key(from_verkey)
        except WalletNotFoundError:
            key_info = await self.get_local_did_for_verkey(from_verkey)

        # ed25519 keys are handled by indy
        if key_info.key_type == ED25519:
            try:
                result = await indy.crypto.crypto_sign(
                    self.opened.handle, from_verkey, message
                )
            except IndyError:
                raise WalletError("Exception when signing message")
        # other keys are handled outside of indy
        else:
            key_pair_mgr = KeyPairStorageManager(IndySdkStorage(self.opened))
            key_pair = await key_pair_mgr.get_key_pair(verkey=key_info.verkey)
            result = sign_message(
                message=message,
                secret=b58_to_bytes(key_pair["secret_key"]),
                key_type=key_info.key_type,
            )

        return result

    async def verify_message(
        self,
        message: Union[List[bytes], bytes],
        signature: bytes,
        from_verkey: str,
        key_type: KeyType,
    ) -> bool:
        """
        Verify a signature against the public key of the signer.

        Args:
            message: Message to verify
            signature: Signature to verify
            from_verkey: Verkey to use in verification

        Returns:
            True if verified, else False

        Raises:
            WalletError: If the verkey is not provided
            WalletError: If the signature is not provided
            WalletError: If the message is not provided
            WalletError: If a libindy error occurs

        """
        if not from_verkey:
            raise WalletError("Verkey not provided")
        if not signature:
            raise WalletError("Signature not provided")
        if not message:
            raise WalletError("Message not provided")

        # ed25519 keys are handled by indy
        if key_type == ED25519:
            try:
                result = await indy.crypto.crypto_verify(
                    from_verkey, message, signature
                )
            except IndyError as x_indy:
                if x_indy.error_code == ErrorCode.CommonInvalidStructure:
                    result = False
                else:
                    raise IndyErrorHandler.wrap_error(
                        x_indy, "Wallet {} error".format(self.opened.name), WalletError
                    ) from x_indy
            return result
        # all other keys (only bls12381g2 atm) are handled outside of indy
        else:
            return verify_signed_message(
                message=message,
                signature=signature,
                verkey=b58_to_bytes(from_verkey),
                key_type=key_type,
            )

    async def pack_message(
        self, message: str, to_verkeys: Sequence[str], from_verkey: str = None
    ) -> bytes:
        """
        Pack a message for one or more recipients.

        Args:
            message: The message to pack
            to_verkeys: List of verkeys for which to pack
            from_verkey: Sender verkey from which to pack

        Returns:
            The resulting packed message bytes

        Raises:
            WalletError: If no message is provided
            WalletError: If a libindy error occurs

        """
        if message is None:
            raise WalletError("Message not provided")
        try:
            result = await indy.crypto.pack_message(
                self.opened.handle, message, to_verkeys, from_verkey
            )
        except IndyError as x_indy:
            raise IndyErrorHandler.wrap_error(
                x_indy, "Exception when packing message", WalletError
            ) from x_indy

        return result

    async def unpack_message(self, enc_message: bytes) -> Tuple[str, str, str]:
        """
        Unpack a message.

        Args:
            enc_message: The packed message bytes

        Returns:
            A tuple: (message, from_verkey, to_verkey)

        Raises:
            WalletError: If the message is not provided
            WalletError: If a libindy error occurs

        """
        if not enc_message:
            raise WalletError("Message not provided")
        try:
            unpacked_json = await indy.crypto.unpack_message(
                self.opened.handle, enc_message
            )
        except IndyError:
            raise WalletError("Exception when unpacking message")
        unpacked = json.loads(unpacked_json)
        message = unpacked["message"]
        to_verkey = unpacked.get("recipient_verkey", None)
        from_verkey = unpacked.get("sender_verkey", None)
        return message, from_verkey, to_verkey

    @classmethod
    async def generate_wallet_key(self, seed: str = None) -> str:
        """Generate a raw Indy wallet key."""
        return await indy.wallet.generate_wallet_key(seed)<|MERGE_RESOLUTION|>--- conflicted
+++ resolved
@@ -55,13 +55,8 @@
         did: str = info["did"]
         verkey = info["verkey"]
 
-<<<<<<< HEAD
         method = KEY if did.startswith("did:key") else SOV
-        key_type = KeyType.ED25519
-=======
-        method = DIDMethod.KEY if did.startswith("did:key") else DIDMethod.SOV
         key_type = ED25519
->>>>>>> a4cbef1d
 
         if method == KEY:
             did = DIDKey.from_public_key_b58(info["verkey"], key_type).did
@@ -74,17 +69,11 @@
         metadata = info["metadata"]
         verkey = info["verkey"]
 
-<<<<<<< HEAD
         # TODO: inject context to support did method registry
         method = SOV if metadata.get("method", "key") == SOV.method_name else KEY
-        key_type = KeyType.from_key_type(info["key_type"])
-=======
-        # this needs to change if other did methods are added
-        method = DIDMethod.from_method(info["metadata"].get("method", "key"))
         # TODO: inject context to support keytype registry
         key_types = KeyTypes()
         key_type = key_types.from_key_type(info["key_type"])
->>>>>>> a4cbef1d
 
         if method == KEY:
             did = DIDKey.from_public_key_b58(info["verkey"], key_type).did
@@ -514,11 +503,7 @@
             )
 
         # key type is always ed25519, method not always key
-<<<<<<< HEAD
-        if method == KEY and key_type == KeyType.ED25519:
-=======
-        if method == DIDMethod.KEY and key_type == ED25519:
->>>>>>> a4cbef1d
+        if method == KEY and key_type == ED25519:
             did_key = DIDKey.from_did(did)
 
             # Ed25519 did:keys are masked indy dids so transform to indy
@@ -569,15 +554,10 @@
             WalletError: If there is a libindy error
 
         """
-<<<<<<< HEAD
         # TODO: inject context for did method registry support
         method_name = did.split(":")[1] if did.startswith("did:") else SOV.method_name
         method = SOV if method_name == SOV.method_name else KEY
-        key_type = KeyType.ED25519
-=======
-        method = DIDMethod.from_did(did)
         key_type = ED25519
->>>>>>> a4cbef1d
 
         # If did key, the key type can differ
         if method == KEY:
