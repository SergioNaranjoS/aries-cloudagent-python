"""Test resolver routes."""

# pylint: disable=redefined-outer-name

import pytest
from asynctest import mock as async_mock
from pydid import DIDDocument

from ...admin.request_context import AdminRequestContext
from .. import routes as test_module
from ..base import (
    DIDMethodNotSupported,
    DIDNotFound,
    ResolutionMetadata,
    ResolutionResult,
    ResolverError,
    ResolverType,
)
from ..did_resolver import DIDResolver
from . import DOC


@pytest.fixture
def did_doc():
    yield DIDDocument.deserialize(DOC)
<<<<<<< HEAD
=======


@pytest.fixture
def resolution_result(did_doc):
    metadata = ResolutionMetadata(
        resolver_type=ResolverType.NATIVE,
        resolver="mock_resolver",
        retrieved_time="some time",
        duration=10,
    )
    yield ResolutionResult(did_doc, metadata)
>>>>>>> b538cb90


@pytest.fixture
def mock_response():
    json_response = async_mock.MagicMock()
    temp_value = test_module.web.json_response
    test_module.web.json_response = json_response
    yield json_response
    test_module.web.json_response = temp_value


@pytest.fixture
<<<<<<< HEAD
def mock_resolver(did_doc):
=======
def mock_resolver(resolution_result):
>>>>>>> b538cb90
    did_resolver = async_mock.MagicMock()
    did_resolver.resolve = async_mock.CoroutineMock(return_value=did_doc)
    did_resolver.resolve_with_metadata = async_mock.CoroutineMock(
        return_value=resolution_result
    )
    yield did_resolver


@pytest.fixture
def mock_request(mock_resolver):
    context = AdminRequestContext.test_context({DIDResolver: mock_resolver})
    outbound_message_router = async_mock.CoroutineMock()
    request_dict = {
        "context": context,
        "outbound_message_router": outbound_message_router,
    }
    request = async_mock.MagicMock(
        match_info={
            "did": "did:ethr:mainnet:0xb9c5714089478a327f09197987f16f9e5d936e8a",
        },
        query={},
        json=async_mock.CoroutineMock(return_value={}),
        __getitem__=lambda _, k: request_dict[k],
    )
    yield request


@pytest.mark.asyncio
<<<<<<< HEAD
async def test_resolver(mock_request, mock_response, did_doc):
=======
async def test_resolver(mock_request, mock_response: async_mock.MagicMock, did_doc):
>>>>>>> b538cb90
    await test_module.resolve_did(mock_request)
    mock_response.call_args[0][0] == did_doc.serialize()
    # TODO: test http response codes


@pytest.mark.asyncio
@pytest.mark.parametrize(
    "side_effect, error",
    [
        (DIDNotFound, test_module.web.HTTPNotFound),
        (DIDMethodNotSupported, test_module.web.HTTPNotImplemented),
        (ResolverError, test_module.web.HTTPInternalServerError),
    ],
)
async def test_resolver_not_found_error(
    mock_resolver, mock_request, side_effect, error
):
    mock_resolver.resolve_with_metadata = async_mock.CoroutineMock(
        side_effect=side_effect()
    )
    with pytest.raises(error):
        await test_module.resolve_did(mock_request)


@pytest.mark.asyncio
async def test_register():
    mock_app = async_mock.MagicMock()
    mock_app.add_routes = async_mock.MagicMock()
    await test_module.register(mock_app)
    mock_app.add_routes.assert_called_once()


@pytest.mark.asyncio
async def test_post_process_routes():
    mock_app = async_mock.MagicMock(_state={"swagger_dict": {}})
    test_module.post_process_routes(mock_app)
    assert "tags" in mock_app._state["swagger_dict"]<|MERGE_RESOLUTION|>--- conflicted
+++ resolved
@@ -23,8 +23,6 @@
 @pytest.fixture
 def did_doc():
     yield DIDDocument.deserialize(DOC)
-<<<<<<< HEAD
-=======
 
 
 @pytest.fixture
@@ -36,7 +34,6 @@
         duration=10,
     )
     yield ResolutionResult(did_doc, metadata)
->>>>>>> b538cb90
 
 
 @pytest.fixture
@@ -49,11 +46,7 @@
 
 
 @pytest.fixture
-<<<<<<< HEAD
-def mock_resolver(did_doc):
-=======
 def mock_resolver(resolution_result):
->>>>>>> b538cb90
     did_resolver = async_mock.MagicMock()
     did_resolver.resolve = async_mock.CoroutineMock(return_value=did_doc)
     did_resolver.resolve_with_metadata = async_mock.CoroutineMock(
@@ -82,11 +75,7 @@
 
 
 @pytest.mark.asyncio
-<<<<<<< HEAD
-async def test_resolver(mock_request, mock_response, did_doc):
-=======
 async def test_resolver(mock_request, mock_response: async_mock.MagicMock, did_doc):
->>>>>>> b538cb90
     await test_module.resolve_did(mock_request)
     mock_response.call_args[0][0] == did_doc.serialize()
     # TODO: test http response codes
