import json
import pytest

from copy import deepcopy
from time import time

from aries_cloudagent.tests import mock
from unittest import IsolatedAsyncioTestCase

from .....core.in_memory import InMemoryProfile
from .....anoncreds.holder import AnonCredsHolder
from .....indy.models.xform import indy_proof_req_preview2indy_requested_creds
from .....indy.models.pres_preview import (
    IndyPresAttrSpec,
    IndyPresPreview,
    IndyPresPredSpec,
)
from .....anoncreds.verifier import AnonCredsVerifier
from .....ledger.base import BaseLedger
from .....ledger.multiple_ledger.ledger_requests_executor import (
    IndyLedgerRequestsExecutor,
)
from .....messaging.decorators.attach_decorator import AttachDecorator
from .....messaging.responder import BaseResponder, MockResponder
from .....multitenant.base import BaseMultitenantManager
from .....multitenant.manager import MultitenantManager
from .....storage.error import StorageNotFoundError

from ...indy import pres_exch_handler as test_indy_util_module

from .. import manager as test_module
from ..formats.handler import V20PresFormatHandlerError
from ..formats.dif.handler import DIFPresFormatHandler
from ..formats.dif.tests.test_handler import (
    DIF_PRES_REQUEST_B as DIF_PRES_REQ,
    DIF_PRES,
)
from ..formats.indy import handler as test_indy_handler
from ..manager import V20PresManager, V20PresManagerError
from ..message_types import (
    ATTACHMENT_FORMAT,
    PRES_20_PROPOSAL,
    PRES_20_REQUEST,
    PRES_20,
)
from ..messages.pres import V20Pres
from ..messages.pres_format import V20PresFormat
from ..messages.pres_problem_report import V20PresProblemReport
from ..messages.pres_proposal import V20PresProposal
from ..messages.pres_request import V20PresRequest
from ..models.pres_exchange import V20PresExRecord

from .....vc.vc_ld.validation_result import PresentationVerificationResult
from .....vc.tests.document_loader import custom_document_loader
from .....vc.ld_proofs import DocumentLoader

CONN_ID = "connection_id"
ISSUER_DID = "NcYxiDXkpYi6ov5FcYDi1e"
S_ID = f"{ISSUER_DID}:2:vidya:1.0"
CD_ID = f"{ISSUER_DID}:3:CL:{S_ID}:tag1"
RR_ID = f"{ISSUER_DID}:4:{CD_ID}:CL_ACCUM:0"
PROOF_REQ_NAME = "name"
PROOF_REQ_VERSION = "1.0"
PROOF_REQ_NONCE = "12345"

NOW = int(time())
PRES_PREVIEW = IndyPresPreview(
    attributes=[
        IndyPresAttrSpec(name="player", cred_def_id=CD_ID, value="Richie Knucklez"),
        IndyPresAttrSpec(
            name="screenCapture",
            cred_def_id=CD_ID,
            mime_type="image/png",
            value="aW1hZ2luZSBhIHNjcmVlbiBjYXB0dXJl",
        ),
    ],
    predicates=[
        IndyPresPredSpec(
            name="highScore", cred_def_id=CD_ID, predicate=">=", threshold=1000000
        )
    ],
)
INDY_PROOF_REQ_NAME = {
    "name": PROOF_REQ_NAME,
    "version": PROOF_REQ_VERSION,
    "nonce": PROOF_REQ_NONCE,
    "requested_attributes": {
        "0_player_uuid": {
            "name": "player",
            "restrictions": [{"cred_def_id": CD_ID}],
            "non_revoked": {"from": NOW, "to": NOW},
        },
        "0_screencapture_uuid": {
            "name": "screenCapture",
            "restrictions": [{"cred_def_id": CD_ID}],
            "non_revoked": {"from": NOW, "to": NOW},
        },
    },
    "requested_predicates": {
        "0_highscore_GE_uuid": {
            "name": "highScore",
            "p_type": ">=",
            "p_value": 1000000,
            "restrictions": [{"cred_def_id": CD_ID}],
            "non_revoked": {"from": NOW, "to": NOW},
        }
    },
}
INDY_PROOF_REQ_NAMES = {
    "name": PROOF_REQ_NAME,
    "version": PROOF_REQ_VERSION,
    "nonce": PROOF_REQ_NONCE,
    "requested_attributes": {
        "0_player_uuid": {
            "names": ["player", "screenCapture"],
            "restrictions": [{"cred_def_id": CD_ID}],
            "non_revoked": {"from": NOW, "to": NOW},
        }
    },
    "requested_predicates": {
        "0_highscore_GE_uuid": {
            "name": "highScore",
            "p_type": ">=",
            "p_value": 1000000,
            "restrictions": [{"cred_def_id": CD_ID}],
            "non_revoked": {"from": NOW, "to": NOW},
        }
    },
}
INDY_PROOF_REQ_SELFIE = {
    "name": PROOF_REQ_NAME,
    "version": PROOF_REQ_VERSION,
    "nonce": PROOF_REQ_NONCE,
    "requested_attributes": {
        "self_player_uuid": {"name": "player"},
        "self_screencapture_uuid": {"name": "screenCapture"},
    },
    "requested_predicates": {
        "0_highscore_GE_uuid": {"name": "highScore", "p_type": ">=", "p_value": 1000000}
    },
}
INDY_PROOF = {
    "proof": {
        "proofs": [
            {
                "primary_proof": {
                    "eq_proof": {
                        "revealed_attrs": {
                            "player": "51643998292319337989",
                            "screencapture": "124831723185628395682368329568235681",
                        },
                        "a_prime": "98381845469564775640588",
                        "e": "2889201651469315129053056279820725958192110265136",
                        "v": "337782521199137176224",
                        "m": {
                            "master_secret": "88675074759262558623",
                            "date": "3707627155679953691027082306",
                            "highscore": "251972383037120760793174059437326",
                        },
                        "m2": "2892781443118611948331343540849982215419978654911341",
                    },
                    "ge_proofs": [
                        {
                            "u": {
                                "0": "99189584890680947709857922351898933228959",
                                "3": "974568160016086782335901983921278203",
                                "2": "127290395299",
                                "1": "7521808223922",
                            },
                            "r": {
                                "3": "247458",
                                "2": "263046",
                                "1": "285214",
                                "DELTA": "4007402",
                                "0": "12066738",
                            },
                            "mj": "1507606",
                            "alpha": "20251550018805200",
                            "t": {
                                "1": "1262519732727",
                                "3": "82102416",
                                "0": "100578099981822",
                                "2": "47291",
                                "DELTA": "556736142765",
                            },
                            "predicate": {
                                "attr_name": "highscore",
                                "p_type": "GE",
                                "value": 1000000,
                            },
                        }
                    ],
                },
                "non_revoc_proof": {
                    "x_list": {
                        "rho": "128121489ACD4D778ECE",
                        "r": "1890DEFBB8A254",
                        "r_prime": "0A0861FFE96C",
                        "r_prime_prime": "058376CE",
                        "r_prime_prime_prime": "188DF30745A595",
                        "o": "0D0F7FA1",
                        "o_prime": "28165",
                        "m": "0187A9817897FC",
                        "m_prime": "91261D96B",
                        "t": "10FE96",
                        "t_prime": "10856A",
                        "m2": "B136089AAF",
                        "s": "018969A6D",
                        "c": "09186B6A",
                    },
                    "c_list": {
                        "e": "6 1B161",
                        "d": "6 19E861869",
                        "a": "6 541441EE2",
                        "g": "6 7601B068C",
                        "w": "21 10DE6 4 AAAA 5 2458 6 16161",
                        "s": "21 09616 4 1986 5 9797 6 BBBBB",
                        "u": "21 3213123 4 0616FFE 5 323 6 110861861",
                    },
                },
            }
        ],
        "aggregated_proof": {
            "c_hash": "81147637626525127013830996",
            "c_list": [
                [3, 18, 46, 12],
                [3, 136, 2, 39],
                [100, 111, 148, 193],
                [1, 123, 11, 152],
                [2, 138, 162, 227],
                [1, 239, 33, 47],
            ],
        },
    },
    "requested_proof": {
        "revealed_attrs": {
            "0_player_uuid": {
                "sub_proof_index": 0,
                "raw": "Richie Knucklez",
                "encoded": "516439982",
            },
            "0_screencapture_uuid": {
                "sub_proof_index": 0,
                "raw": "aW1hZ2luZSBhIHNjcmVlbiBjYXB0dXJl",
                "encoded": "4434954949",
            },
        },
        "self_attested_attrs": {},
        "unrevealed_attrs": {},
        "predicates": {"0_highscore_GE_uuid": {"sub_proof_index": 0}},
    },
    "identifiers": [
        {
            "schema_id": S_ID,
            "cred_def_id": CD_ID,
            "rev_reg_id": RR_ID,
            "timestamp": NOW,
        }
    ],
}
INDY_PROOF_NAMES = {
    "proof": {
        "proofs": [
            {
                "primary_proof": {
                    "eq_proof": {
                        "revealed_attrs": {
                            "player": "51643998292319337989",
                            "screencapture": "124831723185628395682368329568235681",
                        },
                        "a_prime": "98381845469564775640588",
                        "e": "2889201651469315129053056279820725958192110265136",
                        "v": "337782521199137176224",
                        "m": {
                            "master_secret": "88675074759262558623",
                            "date": "3707627155679953691027082306",
                            "highscore": "251972383037120760793174059437326",
                        },
                        "m2": "2892781443118611948331343540849982215419978654911341",
                    },
                    "ge_proofs": [
                        {
                            "u": {
                                "0": "99189584890680947709857922351898933228959",
                                "3": "974568160016086782335901983921278203",
                                "2": "127290395299",
                                "1": "7521808223922",
                            },
                            "r": {
                                "3": "247458",
                                "2": "263046",
                                "1": "285214",
                                "DELTA": "4007402",
                                "0": "12066738",
                            },
                            "mj": "1507606",
                            "alpha": "20251550018805200",
                            "t": {
                                "1": "1262519732727",
                                "3": "82102416",
                                "0": "100578099981822",
                                "2": "47291",
                                "DELTA": "556736142765",
                            },
                            "predicate": {
                                "attr_name": "highscore",
                                "p_type": "GE",
                                "value": 1000000,
                            },
                        }
                    ],
                },
                "non_revoc_proof": {
                    "x_list": {
                        "rho": "128121489ACD4D778ECE",
                        "r": "1890DEFBB8A254",
                        "r_prime": "0A0861FFE96C",
                        "r_prime_prime": "058376CE",
                        "r_prime_prime_prime": "188DF30745A595",
                        "o": "0D0F7FA1",
                        "o_prime": "28165",
                        "m": "0187A9817897FC",
                        "m_prime": "91261D96B",
                        "t": "10FE96",
                        "t_prime": "10856A",
                        "m2": "B136089AAF",
                        "s": "018969A6D",
                        "c": "09186B6A",
                    },
                    "c_list": {
                        "e": "6 1B161",
                        "d": "6 19E861869",
                        "a": "6 541441EE2",
                        "g": "6 7601B068C",
                        "w": "21 10DE6 4 AAAA 5 2458 6 16161",
                        "s": "21 09616 4 1986 5 9797 6 BBBBB",
                        "u": "21 3213123 4 0616FFE 5 323 6 110861861",
                    },
                },
            }
        ],
        "aggregated_proof": {
            "c_hash": "81147637626525127013830996",
            "c_list": [
                [3, 18, 46, 12],
                [3, 136, 2, 39],
                [100, 111, 148, 193],
                [1, 123, 11, 152],
                [2, 138, 162, 227],
                [1, 239, 33, 47],
            ],
        },
    },
    "requested_proof": {
        "revealed_attrs": {},
        "revealed_attr_groups": {
            "0_player_uuid": {
                "sub_proof_index": 0,
                "values": {
                    "player": {
                        "raw": "Richie Knucklez",
                        "encoded": "516439982",
                    },
                    "screenCapture": {
                        "raw": "aW1hZ2luZSBhIHNjcmVlbiBjYXB0dXJl",
                        "encoded": "4434954949",
                    },
                },
            },
        },
        "self_attested_attrs": {},
        "unrevealed_attrs": {},
        "predicates": {"0_highscore_GE_uuid": {"sub_proof_index": 0}},
    },
    "identifiers": [
        {
            "schema_id": S_ID,
            "cred_def_id": CD_ID,
            "rev_reg_id": RR_ID,
            "timestamp": NOW,
        }
    ],
}


class TestV20PresManager(IsolatedAsyncioTestCase):
    async def asyncSetUp(self):
        self.profile = InMemoryProfile.test_profile()
        injector = self.profile.context.injector

        Ledger = mock.MagicMock(BaseLedger, autospec=True)
        self.ledger = Ledger()
        self.ledger.get_schema = mock.CoroutineMock(return_value=mock.MagicMock())
        self.ledger.get_credential_definition = mock.CoroutineMock(
            return_value={"value": {"revocation": {"...": "..."}}}
        )
        self.ledger.get_revoc_reg_def = mock.CoroutineMock(
            return_value={
                "ver": "1.0",
                "id": RR_ID,
                "revocDefType": "CL_ACCUM",
                "tag": RR_ID.split(":")[-1],
                "credDefId": CD_ID,
                "value": {
                    "IssuanceType": "ISSUANCE_BY_DEFAULT",
                    "maxCredNum": 1000,
                    "publicKeys": {"accumKey": {"z": "1 ..."}},
                    "tailsHash": "3MLjUFQz9x9n5u9rFu8Ba9C5bo4HNFjkPNc54jZPSNaZ",
                    "tailsLocation": "http://sample.ca/path",
                },
            }
        )
        self.ledger.get_revoc_reg_delta = mock.CoroutineMock(
            return_value=(
                {
                    "ver": "1.0",
                    "value": {"prevAccum": "1 ...", "accum": "21 ...", "issued": [1]},
                },
                NOW,
            )
        )
        self.ledger.get_revoc_reg_entry = mock.CoroutineMock(
            return_value=(
                {
                    "ver": "1.0",
                    "value": {"prevAccum": "1 ...", "accum": "21 ...", "issued": [1]},
                },
                NOW,
            )
        )
        injector.bind_instance(BaseLedger, self.ledger)
        injector.bind_instance(
            IndyLedgerRequestsExecutor,
            mock.MagicMock(
                get_ledger_for_identifier=mock.CoroutineMock(
                    return_value=(None, self.ledger)
                )
            ),
        )

<<<<<<< HEAD
        Holder = async_mock.MagicMock(AnonCredsHolder, autospec=True)
=======
        Holder = mock.MagicMock(IndyHolder, autospec=True)
>>>>>>> 8a7e4630
        self.holder = Holder()
        get_creds = mock.CoroutineMock(
            return_value=(
                {
                    "cred_info": {
                        "referent": "dummy_reft",
                        "attrs": {
                            "player": "Richie Knucklez",
                            "screenCapture": "aW1hZ2luZSBhIHNjcmVlbiBjYXB0dXJl",
                            "highScore": "1234560",
                        },
                    }
                },  # leave this comma: return a tuple
            )
        )
        self.holder.get_credentials_for_presentation_request_by_referent = get_creds
        self.holder.get_credential = mock.CoroutineMock(
            return_value=json.dumps(
                {
                    "schema_id": S_ID,
                    "cred_def_id": CD_ID,
                    "rev_reg_id": RR_ID,
                    "cred_rev_id": 1,
                }
            )
        )
        self.holder.create_presentation = mock.CoroutineMock(return_value="{}")
        self.holder.create_revocation_state = mock.CoroutineMock(
            return_value=json.dumps(
                {
                    "witness": {"omega": "1 ..."},
                    "rev_reg": {"accum": "21 ..."},
                    "timestamp": NOW,
                }
            )
        )
        injector.bind_instance(AnonCredsHolder, self.holder)

<<<<<<< HEAD
        Verifier = async_mock.MagicMock(AnonCredsVerifier, autospec=True)
=======
        Verifier = mock.MagicMock(IndyVerifier, autospec=True)
>>>>>>> 8a7e4630
        self.verifier = Verifier()
        self.verifier.verify_presentation = mock.CoroutineMock(
            return_value=("true", [])
        )
        injector.bind_instance(AnonCredsVerifier, self.verifier)

        self.manager = V20PresManager(self.profile)

    async def test_record_eq(self):
        same = [
            V20PresExRecord(
                pres_ex_id="dummy-0",
                thread_id="thread-0",
                role=V20PresExRecord.ROLE_PROVER,
            )
        ] * 2
        diff = [
            V20PresExRecord(
                pres_ex_id="dummy-1",
                role=V20PresExRecord.ROLE_PROVER,
            ),
            V20PresExRecord(
                pres_ex_id="dummy-0",
                thread_id="thread-1",
                role=V20PresExRecord.ROLE_PROVER,
            ),
            V20PresExRecord(
                pres_ex_id="dummy-1",
                thread_id="thread-0",
                role=V20PresExRecord.ROLE_VERIFIER,
            ),
        ]

        for i in range(len(same) - 1):
            for j in range(i, len(same)):
                assert same[i] == same[j]

        for i in range(len(diff) - 1):
            for j in range(i, len(diff)):
                assert diff[i] == diff[j] if i == j else diff[i] != diff[j]

    async def test_create_exchange_for_proposal(self):
        proposal = V20PresProposal(
            formats=[
                V20PresFormat(attach_id="indy", format_=V20PresFormat.Format.INDY.aries)
            ]
        )

        with mock.patch.object(
            V20PresExRecord, "save", autospec=True
        ) as save_ex, mock.patch.object(V20PresProposal, "serialize", autospec=True):
            px_rec = await self.manager.create_exchange_for_proposal(
                CONN_ID,
                proposal,
                auto_present=None,
                auto_remove=True,
            )
            save_ex.assert_called_once()

            assert px_rec.thread_id == proposal._thread_id
            assert px_rec.initiator == V20PresExRecord.INITIATOR_SELF
            assert px_rec.role == V20PresExRecord.ROLE_PROVER
            assert px_rec.state == V20PresExRecord.STATE_PROPOSAL_SENT
            assert px_rec.auto_remove is True

    async def test_receive_proposal(self):
        connection_record = mock.MagicMock(connection_id=CONN_ID)
        proposal = V20PresProposal(
            formats=[
                V20PresFormat(attach_id="indy", format_=V20PresFormat.Format.INDY.aries)
            ]
        )
        with mock.patch.object(V20PresExRecord, "save", autospec=True) as save_ex:
            px_rec = await self.manager.receive_pres_proposal(
                proposal,
                connection_record,
            )
            save_ex.assert_called_once()

            assert px_rec.state == V20PresExRecord.STATE_PROPOSAL_RECEIVED

    async def test_create_bound_request_a(self):
        comment = "comment"

        proposal = V20PresProposal(
            formats=[
                V20PresFormat(
                    attach_id="indy",
                    format_=ATTACHMENT_FORMAT[PRES_20_PROPOSAL][
                        V20PresFormat.Format.INDY.api
                    ],
                )
            ],
            proposals_attach=[
                AttachDecorator.data_base64(INDY_PROOF_REQ_NAME, ident="indy")
            ],
        )
        px_rec = V20PresExRecord(
            pres_proposal=proposal.serialize(),
            role=V20PresExRecord.ROLE_VERIFIER,
        )
        px_rec.save = mock.CoroutineMock()
        request_data = {
            "name": PROOF_REQ_NAME,
            "version": PROOF_REQ_VERSION,
            "nonce": PROOF_REQ_NONCE,
        }
        (ret_px_rec, pres_req_msg) = await self.manager.create_bound_request(
            pres_ex_record=px_rec,
            request_data=request_data,
            comment=comment,
        )
        assert ret_px_rec is px_rec
        px_rec.save.assert_called_once()

    async def test_create_bound_request_b(self):
        comment = "comment"

        proposal = V20PresProposal(
            formats=[
                V20PresFormat(
                    attach_id="indy",
                    format_=ATTACHMENT_FORMAT[PRES_20_PROPOSAL][
                        V20PresFormat.Format.INDY.api
                    ],
                )
            ],
            proposals_attach=[
                AttachDecorator.data_base64(INDY_PROOF_REQ_NAME, ident="indy")
            ],
        )
        px_rec = V20PresExRecord(
            pres_proposal=proposal.serialize(),
            role=V20PresExRecord.ROLE_VERIFIER,
        )
        px_rec.save = mock.CoroutineMock()
        (ret_px_rec, pres_req_msg) = await self.manager.create_bound_request(
            pres_ex_record=px_rec,
            comment=comment,
        )
        assert ret_px_rec is px_rec
        px_rec.save.assert_called_once()

    async def test_create_bound_request_no_format(self):
        px_rec = V20PresExRecord(
            pres_proposal=V20PresProposal(
                formats=[],
                proposals_attach=[],
            ).serialize(),
            role=V20PresExRecord.ROLE_VERIFIER,
        )
        with self.assertRaises(V20PresManagerError) as context:
            await self.manager.create_bound_request(
                pres_ex_record=px_rec,
                request_data={},
                comment="test",
            )
        assert "No supported formats" in str(context.exception)

    async def test_create_pres_no_format(self):
        px_rec = V20PresExRecord(
            pres_proposal=V20PresProposal(
                formats=[],
                proposals_attach=[],
            ).serialize(),
            pres_request=V20PresRequest(
                formats=[], request_presentations_attach=[]
            ).serialize(),
        )
        with self.assertRaises(V20PresManagerError) as context:
            await self.manager.create_pres(
                pres_ex_record=px_rec,
                request_data={},
                comment="test",
            )
        assert "No supported formats" in str(context.exception)

    async def test_create_pres_catch_diferror(self):
        px_rec = V20PresExRecord(
            pres_request=V20PresRequest(
                formats=[
                    V20PresFormat(
                        attach_id="dif",
                        format_=ATTACHMENT_FORMAT[PRES_20_REQUEST][
                            V20PresFormat.Format.DIF.api
                        ],
                    )
                ],
                request_presentations_attach=[
                    AttachDecorator.data_json(DIF_PRES_REQ, ident="dif")
                ],
            ).serialize(),
        )
        with mock.patch.object(
            DIFPresFormatHandler, "create_pres", autospec=True
        ) as mock_create_pres:
            mock_create_pres.return_value = None
            with self.assertRaises(V20PresManagerError) as context:
                await self.manager.create_pres(
                    pres_ex_record=px_rec,
                    request_data={},
                    comment="test",
                )
            assert "Unable to create presentation. ProblemReport message sent" in str(
                context.exception
            )

    async def test_receive_pres_catch_diferror(self):
        connection_record = mock.MagicMock(connection_id=CONN_ID)
        pres_x = V20Pres(
            formats=[
                V20PresFormat(
                    attach_id="dif",
                    format_=ATTACHMENT_FORMAT[PRES_20][V20PresFormat.Format.DIF.api],
                )
            ],
            presentations_attach=[
                AttachDecorator.data_json(
                    mapping=DIF_PRES,
                    ident="dif",
                )
            ],
        )
        pres_req = V20PresRequest(
            formats=[
                V20PresFormat(
                    attach_id="dif",
                    format_=ATTACHMENT_FORMAT[PRES_20_REQUEST][
                        V20PresFormat.Format.DIF.api
                    ],
                )
            ],
            request_presentations_attach=[
                AttachDecorator.data_json(DIF_PRES_REQ, ident="dif")
            ],
        )
        px_rec = V20PresExRecord(
            pres_request=pres_req.serialize(),
            pres=pres_x.serialize(),
        )
        with mock.patch.object(
            DIFPresFormatHandler, "receive_pres", autospec=True
        ) as mock_receive_pres, mock.patch.object(
            V20PresExRecord, "retrieve_by_tag_filter", autospec=True
        ) as retrieve_ex:
            mock_receive_pres.return_value = False
            retrieve_ex.side_effect = [px_rec]
            with self.assertRaises(V20PresManagerError) as context:
                await self.manager.receive_pres(pres_x, connection_record, None)
            assert "Unable to verify received presentation." in str(context.exception)

    async def test_create_exchange_for_request(self):
        pres_req = V20PresRequest(
            comment="Test",
            will_confirm=True,
            formats=[
                V20PresFormat(
                    attach_id="indy",
                    format_=ATTACHMENT_FORMAT[PRES_20_REQUEST][
                        V20PresFormat.Format.INDY.api
                    ],
                )
            ],
            request_presentations_attach=[
                AttachDecorator.data_base64(mapping=INDY_PROOF_REQ_NAME, ident="indy")
            ],
        )
        pres_req.assign_thread_id("dummy")

        with mock.patch.object(V20PresExRecord, "save", autospec=True) as save_ex:
            px_rec = await self.manager.create_exchange_for_request(
                CONN_ID,
                pres_req,
                auto_remove=True,
            )
            save_ex.assert_called_once()

            assert px_rec.thread_id == pres_req._thread_id
            assert px_rec.initiator == V20PresExRecord.INITIATOR_SELF
            assert px_rec.role == V20PresExRecord.ROLE_VERIFIER
            assert px_rec.state == V20PresExRecord.STATE_REQUEST_SENT
            assert px_rec.auto_remove is True

    async def test_receive_pres_request(self):
        px_rec_in = V20PresExRecord()

        with mock.patch.object(V20PresExRecord, "save", autospec=True) as save_ex:
            px_rec_out = await self.manager.receive_pres_request(px_rec_in)
            save_ex.assert_called_once()

            assert px_rec_out.state == V20PresExRecord.STATE_REQUEST_RECEIVED

    @pytest.mark.skip(reason="Anoncreds-break")
    async def test_create_pres_indy(self):
        pres_request = V20PresRequest(
            formats=[
                V20PresFormat(
                    attach_id="indy",
                    format_=ATTACHMENT_FORMAT[PRES_20_REQUEST][
                        V20PresFormat.Format.INDY.api
                    ],
                )
            ],
            request_presentations_attach=[
                AttachDecorator.data_base64(INDY_PROOF_REQ_NAME, ident="indy")
            ],
        )
        px_rec_in = V20PresExRecord(pres_request=pres_request.serialize())
        more_magic_rr = mock.MagicMock(
            get_or_fetch_local_tails_path=mock.CoroutineMock(
                return_value="/tmp/sample/tails/path"
            )
        )
        with mock.patch.object(
            V20PresExRecord, "save", autospec=True
        ) as save_ex, mock.patch.object(
            test_indy_handler, "AttachDecorator", autospec=True
        ) as mock_attach_decorator, mock.patch.object(
            test_indy_util_module, "RevocationRegistry", autospec=True
        ) as mock_rr:
            mock_rr.from_definition = mock.MagicMock(return_value=more_magic_rr)

            mock_attach_decorator.data_base64 = mock.MagicMock(
                return_value=mock_attach_decorator
            )

            req_creds = await indy_proof_req_preview2indy_requested_creds(
                INDY_PROOF_REQ_NAME, preview=None, holder=self.holder
            )
            request_data = {"indy": req_creds}
            assert not req_creds["self_attested_attributes"]
            assert len(req_creds["requested_attributes"]) == 2
            assert len(req_creds["requested_predicates"]) == 1

            (px_rec_out, pres_msg) = await self.manager.create_pres(
                px_rec_in, request_data
            )
            save_ex.assert_called_once()
            assert px_rec_out.state == V20PresExRecord.STATE_PRESENTATION_SENT

    @pytest.mark.skip(reason="Anoncreds-break")
    async def test_create_pres_indy_and_dif(self):
        pres_request = V20PresRequest(
            formats=[
                V20PresFormat(
                    attach_id="indy",
                    format_=ATTACHMENT_FORMAT[PRES_20_REQUEST][
                        V20PresFormat.Format.INDY.api
                    ],
                ),
                V20PresFormat(
                    attach_id="dif",
                    format_=ATTACHMENT_FORMAT[PRES_20_REQUEST][
                        V20PresFormat.Format.DIF.api
                    ],
                ),
            ],
            request_presentations_attach=[
                AttachDecorator.data_base64(INDY_PROOF_REQ_NAME, ident="indy"),
                AttachDecorator.data_json(DIF_PRES_REQ, ident="dif"),
            ],
        )
        px_rec_in = V20PresExRecord(pres_request=pres_request.serialize())
        more_magic_rr = mock.MagicMock(
            get_or_fetch_local_tails_path=mock.CoroutineMock(
                return_value="/tmp/sample/tails/path"
            )
        )
        with mock.patch.object(
            V20PresExRecord, "save", autospec=True
        ) as save_ex, mock.patch.object(
            test_indy_handler, "AttachDecorator", autospec=True
        ) as mock_attach_decorator_indy, mock.patch.object(
            test_indy_util_module, "RevocationRegistry", autospec=True
        ) as mock_rr, mock.patch.object(
            DIFPresFormatHandler, "create_pres", autospec=True
        ) as mock_create_pres:
            mock_rr.from_definition = mock.MagicMock(return_value=more_magic_rr)

            mock_attach_decorator_indy.data_base64 = mock.MagicMock(
                return_value=mock_attach_decorator_indy
            )

            mock_create_pres.return_value = (
                PRES_20,
                AttachDecorator.data_json(DIF_PRES, ident="dif"),
            )

            req_creds = await indy_proof_req_preview2indy_requested_creds(
                INDY_PROOF_REQ_NAME, preview=None, holder=self.holder
            )
            request_data = {"indy": req_creds, "dif": DIF_PRES_REQ}
            assert not req_creds["self_attested_attributes"]
            assert len(req_creds["requested_attributes"]) == 2
            assert len(req_creds["requested_predicates"]) == 1

            (px_rec_out, pres_msg) = await self.manager.create_pres(
                px_rec_in, request_data
            )
            save_ex.assert_called_once()
            assert px_rec_out.state == V20PresExRecord.STATE_PRESENTATION_SENT

    @pytest.mark.skip(reason="Anoncreds-break")
    async def test_create_pres_proof_req_non_revoc_interval_none(self):
        indy_proof_req_vcx = deepcopy(INDY_PROOF_REQ_NAME)
        indy_proof_req_vcx["non_revoked"] = None  # simulate interop with indy-vcx
        pres_request = V20PresRequest(
            formats=[
                V20PresFormat(
                    attach_id="indy",
                    format_=ATTACHMENT_FORMAT[PRES_20_REQUEST][
                        V20PresFormat.Format.INDY.api
                    ],
                )
            ],
            request_presentations_attach=[
                AttachDecorator.data_base64(indy_proof_req_vcx, ident="indy")
            ],
        )
        px_rec_in = V20PresExRecord(pres_request=pres_request.serialize())

        more_magic_rr = mock.MagicMock(
            get_or_fetch_local_tails_path=mock.CoroutineMock(
                return_value="/tmp/sample/tails/path"
            )
        )
        self.profile.context.injector.bind_instance(
            BaseMultitenantManager,
            mock.MagicMock(MultitenantManager, autospec=True),
        )
        with mock.patch.object(
            IndyLedgerRequestsExecutor,
            "get_ledger_for_identifier",
            mock.CoroutineMock(return_value=("test_ledger_id", self.ledger)),
        ), mock.patch.object(
            V20PresExRecord, "save", autospec=True
        ) as save_ex, mock.patch.object(
            test_indy_handler, "AttachDecorator", autospec=True
        ) as mock_attach_decorator, mock.patch.object(
            test_indy_util_module, "RevocationRegistry", autospec=True
        ) as mock_rr:
            mock_rr.from_definition = mock.MagicMock(return_value=more_magic_rr)

            mock_attach_decorator.data_base64 = mock.MagicMock(
                return_value=mock_attach_decorator
            )

            req_creds = await indy_proof_req_preview2indy_requested_creds(
                indy_proof_req_vcx, preview=None, holder=self.holder
            )
            request_data = {"indy": req_creds}
            assert not req_creds["self_attested_attributes"]
            assert len(req_creds["requested_attributes"]) == 2
            assert len(req_creds["requested_predicates"]) == 1

            (px_rec_out, pres_msg) = await self.manager.create_pres(
                px_rec_in, request_data
            )
            save_ex.assert_called_once()
            assert px_rec_out.state == V20PresExRecord.STATE_PRESENTATION_SENT

    @pytest.mark.skip(reason="Anoncreds-break")
    async def test_create_pres_self_asserted(self):
        pres_request = V20PresRequest(
            formats=[
                V20PresFormat(
                    attach_id="indy",
                    format_=ATTACHMENT_FORMAT[PRES_20_REQUEST][
                        V20PresFormat.Format.INDY.api
                    ],
                )
            ],
            request_presentations_attach=[
                AttachDecorator.data_base64(INDY_PROOF_REQ_SELFIE, ident="indy")
            ],
        )
        px_rec_in = V20PresExRecord(pres_request=pres_request.serialize())

        more_magic_rr = mock.MagicMock(
            get_or_fetch_local_tails_path=mock.CoroutineMock(
                return_value="/tmp/sample/tails/path"
            )
        )
        with mock.patch.object(
            V20PresExRecord, "save", autospec=True
        ) as save_ex, mock.patch.object(
            test_indy_handler, "AttachDecorator", autospec=True
        ) as mock_attach_decorator, mock.patch.object(
            test_indy_util_module, "RevocationRegistry", autospec=True
        ) as mock_rr:
            mock_rr.from_definition = mock.MagicMock(return_value=more_magic_rr)

            mock_attach_decorator.data_base64 = mock.MagicMock(
                return_value=mock_attach_decorator
            )

            req_creds = await indy_proof_req_preview2indy_requested_creds(
                INDY_PROOF_REQ_SELFIE, preview=None, holder=self.holder
            )
            request_data = {"indy": req_creds}

            assert len(req_creds["self_attested_attributes"]) == 3
            assert not req_creds["requested_attributes"]
            assert not req_creds["requested_predicates"]

            (px_rec_out, pres_msg) = await self.manager.create_pres(
                px_rec_in, request_data
            )
            save_ex.assert_called_once()
            assert px_rec_out.state == V20PresExRecord.STATE_PRESENTATION_SENT

    @pytest.mark.skip(reason="Anoncreds-break")
    async def test_create_pres_no_revocation(self):
        Ledger = mock.MagicMock(BaseLedger, autospec=True)
        self.ledger = Ledger()
        self.ledger.get_schema = mock.CoroutineMock(return_value=mock.MagicMock())
        self.ledger.get_credential_definition = mock.CoroutineMock(
            return_value={"value": {"revocation": None}}
        )
        self.profile.context.injector.bind_instance(BaseLedger, self.ledger)

        pres_request = V20PresRequest(
            formats=[
                V20PresFormat(
                    attach_id="indy",
                    format_=ATTACHMENT_FORMAT[PRES_20_REQUEST][
                        V20PresFormat.Format.INDY.api
                    ],
                )
            ],
            request_presentations_attach=[
                AttachDecorator.data_base64(INDY_PROOF_REQ_NAME, ident="indy")
            ],
        )
        px_rec_in = V20PresExRecord(pres_request=pres_request.serialize())

<<<<<<< HEAD
        Holder = async_mock.MagicMock(AnonCredsHolder, autospec=True)
=======
        Holder = mock.MagicMock(IndyHolder, autospec=True)
>>>>>>> 8a7e4630
        self.holder = Holder()
        get_creds = mock.CoroutineMock(
            return_value=(
                {
                    "cred_info": {"referent": "dummy_reft"},
                    "attrs": {
                        "player": "Richie Knucklez",
                        "screenCapture": "aW1hZ2luZSBhIHNjcmVlbiBjYXB0dXJl",
                        "highScore": "1234560",
                    },
                },  # leave this comma: return a tuple
            )
        )
        self.holder.get_credentials_for_presentation_request_by_referent = get_creds
        self.holder.get_credential = mock.CoroutineMock(
            return_value=json.dumps(
                {
                    "schema_id": S_ID,
                    "cred_def_id": CD_ID,
                    "rev_reg_id": None,
                    "cred_rev_id": None,
                }
            )
        )
<<<<<<< HEAD
        self.holder.create_presentation = async_mock.CoroutineMock(return_value="{}")
        self.profile.context.injector.bind_instance(AnonCredsHolder, self.holder)
=======
        self.holder.create_presentation = mock.CoroutineMock(return_value="{}")
        self.profile.context.injector.bind_instance(IndyHolder, self.holder)
>>>>>>> 8a7e4630

        with mock.patch.object(
            V20PresExRecord, "save", autospec=True
        ) as save_ex, mock.patch.object(
            test_indy_handler, "AttachDecorator", autospec=True
        ) as mock_attach_decorator, mock.patch.object(
            test_indy_util_module.LOGGER, "info", mock.MagicMock()
        ) as mock_log_info:
            mock_attach_decorator.data_base64 = mock.MagicMock(
                return_value=mock_attach_decorator
            )

            req_creds = await indy_proof_req_preview2indy_requested_creds(
                INDY_PROOF_REQ_NAME, preview=None, holder=self.holder
            )
            request_data = {
                "indy": {
                    "self_attested_attributes": req_creds["self_attested_attributes"],
                    "requested_attributes": req_creds["requested_attributes"],
                    "requested_predicates": req_creds["requested_predicates"],
                }
            }

            (px_rec_out, pres_msg) = await self.manager.create_pres(
                px_rec_in, request_data
            )
            save_ex.assert_called_once()
            assert px_rec_out.state == V20PresExRecord.STATE_PRESENTATION_SENT

            # exercise superfluous timestamp removal
            for pred_reft_spec in req_creds["requested_predicates"].values():
                pred_reft_spec["timestamp"] = 1234567890
            request_data = {
                "indy": {
                    "self_attested_attributes": req_creds["self_attested_attributes"],
                    "requested_attributes": req_creds["requested_attributes"],
                    "requested_predicates": req_creds["requested_predicates"],
                }
            }
            await self.manager.create_pres(px_rec_in, request_data)
            mock_log_info.assert_called_once()

    @pytest.mark.skip(reason="Anoncreds-break")
    async def test_create_pres_bad_revoc_state(self):
        pres_request = V20PresRequest(
            formats=[
                V20PresFormat(
                    attach_id="indy",
                    format_=ATTACHMENT_FORMAT[PRES_20_REQUEST][
                        V20PresFormat.Format.INDY.api
                    ],
                )
            ],
            request_presentations_attach=[
                AttachDecorator.data_base64(INDY_PROOF_REQ_NAME, ident="indy")
            ],
        )
        px_rec_in = V20PresExRecord(pres_request=pres_request.serialize())

<<<<<<< HEAD
        Holder = async_mock.MagicMock(AnonCredsHolder, autospec=True)
=======
        Holder = mock.MagicMock(IndyHolder, autospec=True)
>>>>>>> 8a7e4630
        self.holder = Holder()
        get_creds = mock.CoroutineMock(
            return_value=(
                {
                    "cred_info": {"referent": "dummy_reft"},
                    "attrs": {
                        "player": "Richie Knucklez",
                        "screenCapture": "aW1hZ2luZSBhIHNjcmVlbiBjYXB0dXJl",
                        "highScore": "1234560",
                    },
                },  # leave this comma: return a tuple
            )
        )
        self.holder.get_credentials_for_presentation_request_by_referent = get_creds

        self.holder.get_credential = mock.CoroutineMock(
            return_value=json.dumps(
                {
                    "schema_id": S_ID,
                    "cred_def_id": CD_ID,
                    "rev_reg_id": RR_ID,
                    "cred_rev_id": 1,
                }
            )
        )
<<<<<<< HEAD
        self.holder.create_presentation = async_mock.CoroutineMock(return_value="{}")
        self.holder.create_revocation_state = async_mock.CoroutineMock(
            side_effect=test_indy_util_module.AnonCredsHolderError(
=======
        self.holder.create_presentation = mock.CoroutineMock(return_value="{}")
        self.holder.create_revocation_state = mock.CoroutineMock(
            side_effect=test_indy_util_module.IndyHolderError(
>>>>>>> 8a7e4630
                "Problem", {"message": "Nope"}
            )
        )
        self.profile.context.injector.bind_instance(AnonCredsHolder, self.holder)

        more_magic_rr = mock.MagicMock(
            get_or_fetch_local_tails_path=mock.CoroutineMock(
                return_value="/tmp/sample/tails/path"
            )
        )
        with mock.patch.object(
            V20PresExRecord, "save", autospec=True
        ) as save_ex, mock.patch.object(
            test_indy_handler, "AttachDecorator", autospec=True
        ) as mock_attach_decorator, mock.patch.object(
            test_indy_util_module, "RevocationRegistry", autospec=True
        ) as mock_rr, mock.patch.object(
            test_indy_util_module.LOGGER, "error", mock.MagicMock()
        ) as mock_log_error:
            mock_rr.from_definition = mock.MagicMock(return_value=more_magic_rr)

            mock_attach_decorator.data_base64 = mock.MagicMock(
                return_value=mock_attach_decorator
            )
            request_data = {}
            with self.assertRaises(test_indy_util_module.AnonCredsHolderError):
                await self.manager.create_pres(px_rec_in, request_data)

    @pytest.mark.skip(reason="Anoncreds-break")
    async def test_create_pres_multi_matching_proposal_creds_names(self):
        pres_request = V20PresRequest(
            formats=[
                V20PresFormat(
                    attach_id="indy",
                    format_=ATTACHMENT_FORMAT[PRES_20_REQUEST][
                        V20PresFormat.Format.INDY.api
                    ],
                )
            ],
            request_presentations_attach=[
                AttachDecorator.data_base64(INDY_PROOF_REQ_NAMES, ident="indy")
            ],
        )
        px_rec_in = V20PresExRecord(pres_request=pres_request.serialize())

<<<<<<< HEAD
        Holder = async_mock.MagicMock(AnonCredsHolder, autospec=True)
=======
        Holder = mock.MagicMock(IndyHolder, autospec=True)
>>>>>>> 8a7e4630
        self.holder = Holder()
        get_creds = mock.CoroutineMock(
            return_value=(
                {
                    "cred_info": {
                        "referent": "dummy_reft_0",
                        "cred_def_id": CD_ID,
                        "attrs": {
                            "player": "Richie Knucklez",
                            "screenCapture": "aW1hZ2luZSBhIHNjcmVlbiBjYXB0dXJl",
                            "highScore": "1234560",
                        },
                    }
                },
                {
                    "cred_info": {
                        "referent": "dummy_reft_1",
                        "cred_def_id": CD_ID,
                        "attrs": {
                            "player": "Richie Knucklez",
                            "screenCapture": "aW1hZ2luZSBhbm90aGVyIHNjcmVlbiBjYXB0dXJl",
                            "highScore": "1515880",
                        },
                    }
                },
            )
        )
        self.holder.get_credentials_for_presentation_request_by_referent = get_creds
        self.holder.get_credential = mock.CoroutineMock(
            return_value=json.dumps(
                {
                    "schema_id": S_ID,
                    "cred_def_id": CD_ID,
                    "rev_reg_id": RR_ID,
                    "cred_rev_id": 1,
                }
            )
        )
        self.holder.create_presentation = mock.CoroutineMock(return_value="{}")
        self.holder.create_revocation_state = mock.CoroutineMock(
            return_value=json.dumps(
                {
                    "witness": {"omega": "1 ..."},
                    "rev_reg": {"accum": "21 ..."},
                    "timestamp": NOW,
                }
            )
        )
        self.profile.context.injector.bind_instance(AnonCredsHolder, self.holder)

        more_magic_rr = mock.MagicMock(
            get_or_fetch_local_tails_path=mock.CoroutineMock(
                return_value="/tmp/sample/tails/path"
            )
        )
        with mock.patch.object(
            V20PresExRecord, "save", autospec=True
        ) as save_ex, mock.patch.object(
            test_indy_handler, "AttachDecorator", autospec=True
        ) as mock_attach_decorator, mock.patch.object(
            test_indy_util_module, "RevocationRegistry", autospec=True
        ) as mock_rr:
            mock_rr.from_definition = mock.MagicMock(return_value=more_magic_rr)

            mock_attach_decorator.data_base64 = mock.MagicMock(
                return_value=mock_attach_decorator
            )

            req_creds = await indy_proof_req_preview2indy_requested_creds(
                INDY_PROOF_REQ_NAMES, preview=None, holder=self.holder
            )
            assert not req_creds["self_attested_attributes"]
            assert len(req_creds["requested_attributes"]) == 1
            assert len(req_creds["requested_predicates"]) == 1
            request_data = {"indy": req_creds}
            (px_rec_out, pres_msg) = await self.manager.create_pres(
                px_rec_in, request_data
            )
            save_ex.assert_called_once()
            assert px_rec_out.state == V20PresExRecord.STATE_PRESENTATION_SENT

    async def test_no_matching_creds_for_proof_req(self):
        pres_request = V20PresRequest(
            formats=[
                V20PresFormat(
                    attach_id="indy",
                    format_=ATTACHMENT_FORMAT[PRES_20_REQUEST][
                        V20PresFormat.Format.INDY.api
                    ],
                )
            ],
            request_presentations_attach=[
                AttachDecorator.data_base64(INDY_PROOF_REQ_NAMES, ident="indy")
            ],
        )
        px_rec_in = V20PresExRecord(pres_request=pres_request.serialize())
        get_creds = mock.CoroutineMock(return_value=())
        self.holder.get_credentials_for_presentation_request_by_referent = get_creds

        with self.assertRaises(ValueError):
            await indy_proof_req_preview2indy_requested_creds(
                INDY_PROOF_REQ_NAMES, preview=None, holder=self.holder
            )

        get_creds = mock.CoroutineMock(
            return_value=(
                {
                    "cred_info": {"referent": "dummy_reft"},
                    "attrs": {
                        "player": "Richie Knucklez",
                        "screenCapture": "aW1hZ2luZSBhIHNjcmVlbiBjYXB0dXJl",
                        "highScore": "1234560",
                    },
                },  # leave this comma: return a tuple
            )
        )
        self.holder.get_credentials_for_presentation_request_by_referent = get_creds
        await indy_proof_req_preview2indy_requested_creds(
            INDY_PROOF_REQ_NAMES, preview=None, holder=self.holder
        )

    async def test_no_matching_creds_indy_handler(self):
        pres_request = V20PresRequest(
            formats=[
                V20PresFormat(
                    attach_id="indy",
                    format_=ATTACHMENT_FORMAT[PRES_20_REQUEST][
                        V20PresFormat.Format.INDY.api
                    ],
                )
            ],
            request_presentations_attach=[
                AttachDecorator.data_base64(INDY_PROOF_REQ_NAMES, ident="indy")
            ],
        )
        px_rec_in = V20PresExRecord(pres_request=pres_request.serialize())
        get_creds = mock.CoroutineMock(return_value=())
        self.holder.get_credentials_for_presentation_request_by_referent = get_creds

        with mock.patch.object(
            V20PresExRecord, "save", autospec=True
        ) as save_ex, mock.patch.object(
            test_indy_handler, "AttachDecorator", autospec=True
        ) as mock_attach_decorator:
            mock_attach_decorator.data_base64 = mock.MagicMock(
                return_value=mock_attach_decorator
            )
            request_data = {}
            with self.assertRaises(
                test_indy_handler.V20PresFormatHandlerError
            ) as context:
                (px_rec_out, pres_msg) = await self.manager.create_pres(
                    px_rec_in, request_data
                )
            assert "No matching Indy" in str(context.exception)

    async def test_receive_pres(self):
        connection_record = mock.MagicMock(connection_id=CONN_ID)
        pres_proposal = V20PresProposal(
            formats=[
                V20PresFormat(
                    attach_id="indy",
                    format_=ATTACHMENT_FORMAT[PRES_20_PROPOSAL][
                        V20PresFormat.Format.INDY.api
                    ],
                )
            ],
            proposals_attach=[
                AttachDecorator.data_base64(INDY_PROOF_REQ_NAME, ident="indy")
            ],
        )
        pres_request = V20PresRequest(
            formats=[
                V20PresFormat(
                    attach_id="indy",
                    format_=ATTACHMENT_FORMAT[PRES_20_REQUEST][
                        V20PresFormat.Format.INDY.api
                    ],
                )
            ],
            request_presentations_attach=[
                AttachDecorator.data_base64(INDY_PROOF_REQ_NAME, ident="indy")
            ],
        )
        pres = V20Pres(
            formats=[
                V20PresFormat(
                    attach_id="indy",
                    format_=ATTACHMENT_FORMAT[PRES_20][V20PresFormat.Format.INDY.api],
                )
            ],
            presentations_attach=[
                AttachDecorator.data_base64(INDY_PROOF, ident="indy")
            ],
        )
        pres.assign_thread_id("thread-id")

        px_rec_dummy = V20PresExRecord(
            pres_proposal=pres_proposal.serialize(),
            pres_request=pres_request.serialize(),
        )

        # cover by_format property
        by_format = px_rec_dummy.by_format

        assert by_format.get("pres_proposal").get("indy") == INDY_PROOF_REQ_NAME
        assert by_format.get("pres_request").get("indy") == INDY_PROOF_REQ_NAME

        with mock.patch.object(
            V20PresExRecord, "save", autospec=True
        ) as save_ex, mock.patch.object(
            V20PresExRecord, "retrieve_by_tag_filter", autospec=True
        ) as retrieve_ex, mock.patch.object(
            self.profile,
            "session",
            mock.MagicMock(return_value=self.profile.session()),
        ) as session:
            retrieve_ex.side_effect = [px_rec_dummy]
            px_rec_out = await self.manager.receive_pres(pres, connection_record, None)
            retrieve_ex.assert_called_once_with(
                session.return_value,
                {"thread_id": "thread-id"},
                {"role": V20PresExRecord.ROLE_VERIFIER, "connection_id": CONN_ID},
            )
            save_ex.assert_called_once()
            assert px_rec_out.state == (V20PresExRecord.STATE_PRESENTATION_RECEIVED)

    async def test_receive_pres_receive_pred_value_mismatch_punt_to_indy(self):
        connection_record = mock.MagicMock(connection_id=CONN_ID)
        pres_proposal = V20PresProposal(
            formats=[
                V20PresFormat(
                    attach_id="indy",
                    format_=ATTACHMENT_FORMAT[PRES_20_PROPOSAL][
                        V20PresFormat.Format.INDY.api
                    ],
                )
            ],
            proposals_attach=[
                AttachDecorator.data_base64(INDY_PROOF_REQ_NAME, ident="indy")
            ],
        )
        indy_proof_req = deepcopy(INDY_PROOF_REQ_NAME)
        indy_proof_req["requested_predicates"]["0_highscore_GE_uuid"]["restrictions"][
            0
        ]["attr::player::value"] = "impostor"
        pres_request = V20PresRequest(
            formats=[
                V20PresFormat(
                    attach_id="indy",
                    format_=ATTACHMENT_FORMAT[PRES_20_REQUEST][
                        V20PresFormat.Format.INDY.api
                    ],
                )
            ],
            request_presentations_attach=[
                AttachDecorator.data_base64(indy_proof_req, ident="indy")
            ],
        )
        pres = V20Pres(
            formats=[
                V20PresFormat(
                    attach_id="indy",
                    format_=ATTACHMENT_FORMAT[PRES_20][V20PresFormat.Format.INDY.api],
                )
            ],
            presentations_attach=[
                AttachDecorator.data_base64(INDY_PROOF, ident="indy")
            ],
        )
        pres.assign_thread_id("thread-id")

        px_rec_dummy = V20PresExRecord(
            pres_proposal=pres_proposal.serialize(),
            pres_request=pres_request.serialize(),
        )

        # cover by_format property
        by_format = px_rec_dummy.by_format

        assert by_format.get("pres_proposal").get("indy") == INDY_PROOF_REQ_NAME
        assert by_format.get("pres_request").get("indy") == indy_proof_req

        with mock.patch.object(
            V20PresExRecord, "save", autospec=True
        ) as save_ex, mock.patch.object(
            V20PresExRecord, "retrieve_by_tag_filter", autospec=True
        ) as retrieve_ex, mock.patch.object(
            self.profile,
            "session",
            mock.MagicMock(return_value=self.profile.session()),
        ) as session:
            retrieve_ex.side_effect = [px_rec_dummy]
            px_rec_out = await self.manager.receive_pres(pres, connection_record, None)
            retrieve_ex.assert_called_once_with(
                session.return_value,
                {"thread_id": "thread-id"},
                {"role": V20PresExRecord.ROLE_VERIFIER, "connection_id": CONN_ID},
            )
            save_ex.assert_called_once()
            assert px_rec_out.state == (V20PresExRecord.STATE_PRESENTATION_RECEIVED)

    async def test_receive_pres_indy_no_predicate_restrictions(self):
        connection_record = mock.MagicMock(connection_id=CONN_ID)
        indy_proof_req = {
            "name": PROOF_REQ_NAME,
            "version": PROOF_REQ_VERSION,
            "nonce": PROOF_REQ_NONCE,
            "requested_attributes": {
                "0_player_uuid": {
                    "name": "player",
                    "restrictions": [{"cred_def_id": CD_ID}],
                    "non_revoked": {"from": NOW, "to": NOW},
                },
                "0_screencapture_uuid": {
                    "name": "screenCapture",
                    "restrictions": [{"cred_def_id": CD_ID}],
                    "non_revoked": {"from": NOW, "to": NOW},
                },
            },
            "requested_predicates": {
                "0_highscore_GE_uuid": {
                    "name": "highScore",
                    "p_type": ">=",
                    "p_value": 1000000,
                    "restrictions": [],
                    "non_revoked": {"from": NOW, "to": NOW},
                }
            },
        }
        pres_request = V20PresRequest(
            formats=[
                V20PresFormat(
                    attach_id="indy",
                    format_=ATTACHMENT_FORMAT[PRES_20_REQUEST][
                        V20PresFormat.Format.INDY.api
                    ],
                )
            ],
            request_presentations_attach=[
                AttachDecorator.data_base64(indy_proof_req, ident="indy")
            ],
        )
        pres = V20Pres(
            formats=[
                V20PresFormat(
                    attach_id="indy",
                    format_=ATTACHMENT_FORMAT[PRES_20][V20PresFormat.Format.INDY.api],
                )
            ],
            presentations_attach=[
                AttachDecorator.data_base64(INDY_PROOF, ident="indy")
            ],
        )
        pres.assign_thread_id("thread-id")

        px_rec_dummy = V20PresExRecord(
            pres_request=pres_request.serialize(),
        )

        # cover by_format property
        by_format = px_rec_dummy.by_format

        assert by_format.get("pres_request").get("indy") == indy_proof_req

        with mock.patch.object(
            V20PresExRecord, "save", autospec=True
        ) as save_ex, mock.patch.object(
            V20PresExRecord, "retrieve_by_tag_filter", autospec=True
        ) as retrieve_ex, mock.patch.object(
            self.profile,
            "session",
            mock.MagicMock(return_value=self.profile.session()),
        ) as session:
            retrieve_ex.side_effect = [px_rec_dummy]
            px_rec_out = await self.manager.receive_pres(pres, connection_record, None)
            retrieve_ex.assert_called_once_with(
                session.return_value,
                {"thread_id": "thread-id"},
                {"role": V20PresExRecord.ROLE_VERIFIER, "connection_id": CONN_ID},
            )
            save_ex.assert_called_once()
            assert px_rec_out.state == (V20PresExRecord.STATE_PRESENTATION_RECEIVED)

    async def test_receive_pres_indy_no_attr_restrictions(self):
        connection_record = mock.MagicMock(connection_id=CONN_ID)
        indy_proof_req = {
            "name": PROOF_REQ_NAME,
            "version": PROOF_REQ_VERSION,
            "nonce": PROOF_REQ_NONCE,
            "requested_attributes": {
                "0_player_uuid": {
                    "name": "player",
                    "restrictions": [],
                    "non_revoked": {"from": NOW, "to": NOW},
                }
            },
            "requested_predicates": {},
        }
        proof = deepcopy(INDY_PROOF)
        proof["requested_proof"]["revealed_attrs"] = {
            "0_player_uuid": {
                "sub_proof_index": 0,
                "raw": "Richie Knucklez",
                "encoded": "516439982",
            }
        }
        proof["requested_proof"]["predicates"] = {}
        pres_request = V20PresRequest(
            formats=[
                V20PresFormat(
                    attach_id="indy",
                    format_=ATTACHMENT_FORMAT[PRES_20_REQUEST][
                        V20PresFormat.Format.INDY.api
                    ],
                )
            ],
            request_presentations_attach=[
                AttachDecorator.data_base64(indy_proof_req, ident="indy")
            ],
        )
        pres = V20Pres(
            formats=[
                V20PresFormat(
                    attach_id="indy",
                    format_=ATTACHMENT_FORMAT[PRES_20][V20PresFormat.Format.INDY.api],
                )
            ],
            presentations_attach=[AttachDecorator.data_base64(proof, ident="indy")],
        )
        pres.assign_thread_id("thread-id")

        px_rec_dummy = V20PresExRecord(
            pres_request=pres_request.serialize(),
        )

        # cover by_format property
        by_format = px_rec_dummy.by_format

        assert by_format.get("pres_request").get("indy") == indy_proof_req

        with mock.patch.object(
            V20PresExRecord, "save", autospec=True
        ) as save_ex, mock.patch.object(
            V20PresExRecord, "retrieve_by_tag_filter", autospec=True
        ) as retrieve_ex, mock.patch.object(
            self.profile,
            "session",
            mock.MagicMock(return_value=self.profile.session()),
        ) as session:
            retrieve_ex.side_effect = [px_rec_dummy]
            px_rec_out = await self.manager.receive_pres(pres, connection_record, None)
            retrieve_ex.assert_called_once_with(
                session.return_value,
                {"thread_id": "thread-id"},
                {"role": V20PresExRecord.ROLE_VERIFIER, "connection_id": CONN_ID},
            )
            save_ex.assert_called_once()
            assert px_rec_out.state == (V20PresExRecord.STATE_PRESENTATION_RECEIVED)

    async def test_receive_pres_bait_and_switch_attr_name(self):
        connection_record = mock.MagicMock(connection_id=CONN_ID)
        indy_proof_req = deepcopy(INDY_PROOF_REQ_NAME)
        indy_proof_req["requested_attributes"]["0_screencapture_uuid"]["restrictions"][
            0
        ][
            "attr::screenCapture::value"
        ] = "c2NyZWVuIGNhcHR1cmUgc2hvd2luZyBzY29yZSBpbiB0aGUgbWlsbGlvbnM="
        pres_proposal = V20PresProposal(
            formats=[
                V20PresFormat(
                    attach_id="indy",
                    format_=ATTACHMENT_FORMAT[PRES_20_PROPOSAL][
                        V20PresFormat.Format.INDY.api
                    ],
                )
            ],
            proposals_attach=[
                AttachDecorator.data_base64(INDY_PROOF_REQ_NAME, ident="indy")
            ],
        )
        pres_request = V20PresRequest(
            formats=[
                V20PresFormat(
                    attach_id="indy",
                    format_=ATTACHMENT_FORMAT[PRES_20_REQUEST][
                        V20PresFormat.Format.INDY.api
                    ],
                )
            ],
            request_presentations_attach=[
                AttachDecorator.data_base64(indy_proof_req, ident="indy")
            ],
        )
        pres_x = V20Pres(
            formats=[
                V20PresFormat(
                    attach_id="indy",
                    format_=ATTACHMENT_FORMAT[PRES_20][V20PresFormat.Format.INDY.api],
                )
            ],
            presentations_attach=[
                AttachDecorator.data_base64(INDY_PROOF, ident="indy")
            ],
        )
        px_rec_dummy = V20PresExRecord(
            pres_proposal=pres_proposal.serialize(),
            pres_request=pres_request.serialize(),
            pres=pres_x.serialize(),
        )
        with mock.patch.object(
            V20PresExRecord, "save", autospec=True
        ) as save_ex, mock.patch.object(
            V20PresExRecord, "retrieve_by_tag_filter", autospec=True
        ) as retrieve_ex:
            retrieve_ex.return_value = px_rec_dummy
            with self.assertRaises(V20PresFormatHandlerError) as context:
                await self.manager.receive_pres(pres_x, connection_record, None)
            assert "does not satisfy proof request restrictions" in str(
                context.exception
            )

        indy_proof_req["requested_attributes"]["shenanigans"] = indy_proof_req[
            "requested_attributes"
        ].pop("0_screencapture_uuid")
        pres_proposal = V20PresProposal(
            formats=[
                V20PresFormat(
                    attach_id="indy",
                    format_=ATTACHMENT_FORMAT[PRES_20_PROPOSAL][
                        V20PresFormat.Format.INDY.api
                    ],
                )
            ],
            proposals_attach=[
                AttachDecorator.data_base64(indy_proof_req, ident="indy")
            ],
        )
        pres_request = V20PresRequest(
            formats=[
                V20PresFormat(
                    attach_id="indy",
                    format_=ATTACHMENT_FORMAT[PRES_20][V20PresFormat.Format.INDY.api],
                )
            ],
            request_presentations_attach=[
                AttachDecorator.data_base64(indy_proof_req, ident="indy")
            ],
        )
        pres_x = V20Pres(
            formats=[
                V20PresFormat(
                    attach_id="indy",
                    format_=ATTACHMENT_FORMAT[PRES_20][V20PresFormat.Format.INDY.api],
                )
            ],
            presentations_attach=[
                AttachDecorator.data_base64(INDY_PROOF, ident="indy")
            ],
        )

        px_rec_dummy = V20PresExRecord(
            pres_proposal=pres_proposal.serialize(),
            pres_request=pres_request.serialize(),
            pres=pres_x.serialize(),
        )
        with mock.patch.object(
            V20PresExRecord, "save", autospec=True
        ) as save_ex, mock.patch.object(
            V20PresExRecord, "retrieve_by_tag_filter", autospec=True
        ) as retrieve_ex:
            retrieve_ex.return_value = px_rec_dummy
            with self.assertRaises(V20PresFormatHandlerError) as context:
                await self.manager.receive_pres(pres_x, connection_record, None)
            assert "Presentation referent" in str(context.exception)

    async def test_receive_pres_bait_and_switch_attr_names(self):
        connection_record = mock.MagicMock(connection_id=CONN_ID)
        indy_proof_req = deepcopy(INDY_PROOF_REQ_NAMES)
        indy_proof_req["requested_attributes"]["0_player_uuid"]["restrictions"][0][
            "attr::screenCapture::value"
        ] = "c2NyZWVuIGNhcHR1cmUgc2hvd2luZyBzY29yZSBpbiB0aGUgbWlsbGlvbnM="
        pres_proposal = V20PresProposal(
            formats=[
                V20PresFormat(
                    attach_id="indy",
                    format_=ATTACHMENT_FORMAT[PRES_20_PROPOSAL][
                        V20PresFormat.Format.INDY.api
                    ],
                )
            ],
            proposals_attach=[
                AttachDecorator.data_base64(indy_proof_req, ident="indy")
            ],
        )
        pres_request = V20PresRequest(
            formats=[
                V20PresFormat(
                    attach_id="indy",
                    format_=ATTACHMENT_FORMAT[PRES_20_REQUEST][
                        V20PresFormat.Format.INDY.api
                    ],
                )
            ],
            request_presentations_attach=[
                AttachDecorator.data_base64(indy_proof_req, ident="indy")
            ],
        )
        pres_x = V20Pres(
            formats=[
                V20PresFormat(
                    attach_id="indy",
                    format_=ATTACHMENT_FORMAT[PRES_20][V20PresFormat.Format.INDY.api],
                )
            ],
            presentations_attach=[
                AttachDecorator.data_base64(INDY_PROOF_NAMES, ident="indy")
            ],
        )

        px_rec_dummy = V20PresExRecord(
            pres_proposal=pres_proposal.serialize(),
            pres_request=pres_request.serialize(),
            pres=pres_x.serialize(),
        )
        with mock.patch.object(
            V20PresExRecord, "save", autospec=True
        ) as save_ex, mock.patch.object(
            V20PresExRecord, "retrieve_by_tag_filter", autospec=True
        ) as retrieve_ex:
            retrieve_ex.return_value = px_rec_dummy
            with self.assertRaises(V20PresFormatHandlerError) as context:
                await self.manager.receive_pres(pres_x, connection_record, None)
            assert "does not satisfy proof request restrictions " in str(
                context.exception
            )

        indy_proof_req["requested_attributes"]["shenanigans"] = indy_proof_req[
            "requested_attributes"
        ].pop("0_player_uuid")
        pres_proposal = V20PresProposal(
            formats=[
                V20PresFormat(
                    attach_id="indy",
                    format_=ATTACHMENT_FORMAT[PRES_20_PROPOSAL][
                        V20PresFormat.Format.INDY.api
                    ],
                )
            ],
            proposals_attach=[
                AttachDecorator.data_base64(indy_proof_req, ident="indy")
            ],
        )
        pres_request = V20PresRequest(
            formats=[
                V20PresFormat(
                    attach_id="indy",
                    format_=ATTACHMENT_FORMAT[PRES_20][V20PresFormat.Format.INDY.api],
                )
            ],
            request_presentations_attach=[
                AttachDecorator.data_base64(indy_proof_req, ident="indy")
            ],
        )
        pres_x = V20Pres(
            formats=[
                V20PresFormat(
                    attach_id="indy",
                    format_=ATTACHMENT_FORMAT[PRES_20][V20PresFormat.Format.INDY.api],
                )
            ],
            presentations_attach=[
                AttachDecorator.data_base64(INDY_PROOF_NAMES, ident="indy")
            ],
        )

        px_rec_dummy = V20PresExRecord(
            pres_proposal=pres_proposal.serialize(),
            pres_request=pres_request.serialize(),
            pres=pres_x.serialize(),
        )
        with mock.patch.object(
            V20PresExRecord, "save", autospec=True
        ) as save_ex, mock.patch.object(
            V20PresExRecord, "retrieve_by_tag_filter", autospec=True
        ) as retrieve_ex:
            retrieve_ex.return_value = px_rec_dummy
            with self.assertRaises(V20PresFormatHandlerError) as context:
                await self.manager.receive_pres(pres_x, connection_record, None)
            assert "Presentation referent" in str(context.exception)

    async def test_receive_pres_bait_and_switch_pred(self):
        connection_record = mock.MagicMock(connection_id=CONN_ID)
        indy_proof_req = deepcopy(INDY_PROOF_REQ_NAME)
        indy_proof_req["requested_predicates"] = {}
        pres_proposal = V20PresProposal(
            formats=[
                V20PresFormat(
                    attach_id="indy",
                    format_=ATTACHMENT_FORMAT[PRES_20_PROPOSAL][
                        V20PresFormat.Format.INDY.api
                    ],
                )
            ],
            proposals_attach=[
                AttachDecorator.data_base64(INDY_PROOF_REQ_NAME, ident="indy")
            ],
        )
        pres_request = V20PresRequest(
            formats=[
                V20PresFormat(
                    attach_id="indy",
                    format_=ATTACHMENT_FORMAT[PRES_20_REQUEST][
                        V20PresFormat.Format.INDY.api
                    ],
                )
            ],
            request_presentations_attach=[
                AttachDecorator.data_base64(indy_proof_req, ident="indy")
            ],
        )
        pres_x = V20Pres(
            formats=[
                V20PresFormat(
                    attach_id="indy",
                    format_=ATTACHMENT_FORMAT[PRES_20][V20PresFormat.Format.INDY.api],
                )
            ],
            presentations_attach=[
                AttachDecorator.data_base64(INDY_PROOF, ident="indy")
            ],
        )

        px_rec_dummy = V20PresExRecord(
            pres_proposal=pres_proposal.serialize(),
            pres_request=pres_request.serialize(),
            pres=pres_x.serialize(),
        )
        with mock.patch.object(
            V20PresExRecord, "save", autospec=True
        ) as save_ex, mock.patch.object(
            V20PresExRecord, "retrieve_by_tag_filter", autospec=True
        ) as retrieve_ex:
            retrieve_ex.return_value = px_rec_dummy
            with self.assertRaises(V20PresFormatHandlerError) as context:
                await self.manager.receive_pres(pres_x, connection_record, None)
            assert "not in proposal request" in str(context.exception)

        indy_proof_req["requested_predicates"]["0_highscore_GE_uuid"] = {
            "name": "shenanigans",
            "p_type": ">=",
            "p_value": 1000000,
            "restrictions": [{"cred_def_id": CD_ID}],
            "non_revoked": {"from": NOW, "to": NOW},
        }
        pres_proposal = V20PresProposal(
            formats=[
                V20PresFormat(
                    attach_id="indy",
                    format_=ATTACHMENT_FORMAT[PRES_20_PROPOSAL][
                        V20PresFormat.Format.INDY.api
                    ],
                )
            ],
            proposals_attach=[
                AttachDecorator.data_base64(indy_proof_req, ident="indy")
            ],
        )
        pres_request = V20PresRequest(
            formats=[
                V20PresFormat(
                    attach_id="indy",
                    format_=ATTACHMENT_FORMAT[PRES_20][V20PresFormat.Format.INDY.api],
                )
            ],
            request_presentations_attach=[
                AttachDecorator.data_base64(indy_proof_req, ident="indy")
            ],
        )
        pres_x = V20Pres(
            formats=[
                V20PresFormat(
                    attach_id="indy",
                    format_=ATTACHMENT_FORMAT[PRES_20][V20PresFormat.Format.INDY.api],
                )
            ],
            presentations_attach=[
                AttachDecorator.data_base64(INDY_PROOF, ident="indy")
            ],
        )

        px_rec_dummy = V20PresExRecord(
            pres_proposal=pres_proposal.serialize(),
            pres_request=pres_request.serialize(),
            pres=pres_x.serialize(),
        )
        with mock.patch.object(
            V20PresExRecord, "save", autospec=True
        ) as save_ex, mock.patch.object(
            V20PresExRecord, "retrieve_by_tag_filter", autospec=True
        ) as retrieve_ex:
            retrieve_ex.return_value = px_rec_dummy
            with self.assertRaises(V20PresFormatHandlerError) as context:
                await self.manager.receive_pres(pres_x, connection_record, None)
            assert "shenanigans not in presentation" in str(context.exception)

        indy_proof_req["requested_predicates"]["0_highscore_GE_uuid"] = {
            "name": "highScore",
            "p_type": ">=",
            "p_value": 8000000,  # propose >= 8 million, prove >= 1 million
            "restrictions": [{"cred_def_id": CD_ID}],
            "non_revoked": {"from": NOW, "to": NOW},
        }
        pres_proposal = V20PresProposal(
            formats=[
                V20PresFormat(
                    attach_id="indy",
                    format_=ATTACHMENT_FORMAT[PRES_20_PROPOSAL][
                        V20PresFormat.Format.INDY.api
                    ],
                )
            ],
            proposals_attach=[
                AttachDecorator.data_base64(indy_proof_req, ident="indy")
            ],
        )
        pres_request = V20PresRequest(
            formats=[
                V20PresFormat(
                    attach_id="indy",
                    format_=ATTACHMENT_FORMAT[PRES_20][V20PresFormat.Format.INDY.api],
                )
            ],
            request_presentations_attach=[
                AttachDecorator.data_base64(indy_proof_req, ident="indy")
            ],
        )
        pres_x = V20Pres(
            formats=[
                V20PresFormat(
                    attach_id="indy",
                    format_=ATTACHMENT_FORMAT[PRES_20][V20PresFormat.Format.INDY.api],
                )
            ],
            presentations_attach=[
                AttachDecorator.data_base64(INDY_PROOF, ident="indy")
            ],
        )

        px_rec_dummy = V20PresExRecord(
            pres_proposal=pres_proposal.serialize(),
            pres_request=pres_request.serialize(),
            pres=pres_x.serialize(),
        )
        with mock.patch.object(
            V20PresExRecord, "save", autospec=True
        ) as save_ex, mock.patch.object(
            V20PresExRecord, "retrieve_by_tag_filter", autospec=True
        ) as retrieve_ex:
            retrieve_ex.return_value = px_rec_dummy
            with self.assertRaises(V20PresFormatHandlerError) as context:
                await self.manager.receive_pres(pres_x, connection_record, None)
            assert "highScore mismatches proposal request" in str(context.exception)

        indy_proof_req["requested_predicates"]["0_highscore_GE_uuid"] = {
            "name": "highScore",
            "p_type": ">=",
            "p_value": 1000000,
            "restrictions": [{"issuer_did": "FFFFFFFFFFFFFFFFFFFFFF"}],  # fake issuer
            "non_revoked": {"from": NOW, "to": NOW},
        }
        pres_proposal = V20PresProposal(
            formats=[
                V20PresFormat(
                    attach_id="indy",
                    format_=ATTACHMENT_FORMAT[PRES_20_PROPOSAL][
                        V20PresFormat.Format.INDY.api
                    ],
                )
            ],
            proposals_attach=[
                AttachDecorator.data_base64(indy_proof_req, ident="indy")
            ],
        )
        pres_request = V20PresRequest(
            formats=[
                V20PresFormat(
                    attach_id="indy",
                    format_=ATTACHMENT_FORMAT[PRES_20][V20PresFormat.Format.INDY.api],
                )
            ],
            request_presentations_attach=[
                AttachDecorator.data_base64(indy_proof_req, ident="indy")
            ],
        )
        pres_x = V20Pres(
            formats=[
                V20PresFormat(
                    attach_id="indy",
                    format_=ATTACHMENT_FORMAT[PRES_20][V20PresFormat.Format.INDY.api],
                )
            ],
            presentations_attach=[
                AttachDecorator.data_base64(INDY_PROOF, ident="indy")
            ],
        )

        px_rec_dummy = V20PresExRecord(
            pres_proposal=pres_proposal.serialize(),
            pres_request=pres_request.serialize(),
            pres=pres_x.serialize(),
        )
        with mock.patch.object(
            V20PresExRecord, "save", autospec=True
        ) as save_ex, mock.patch.object(
            V20PresExRecord, "retrieve_by_tag_filter", autospec=True
        ) as retrieve_ex:
            retrieve_ex.return_value = px_rec_dummy
            with self.assertRaises(V20PresFormatHandlerError) as context:
                await self.manager.receive_pres(pres_x, connection_record, None)
            assert "does not satisfy proof request restrictions " in str(
                context.exception
            )

    @pytest.mark.skip(reason="Anoncreds-break")
    async def test_verify_pres(self):
        pres_request = V20PresRequest(
            formats=[
                V20PresFormat(
                    attach_id="indy",
                    format_=ATTACHMENT_FORMAT[PRES_20_REQUEST][
                        V20PresFormat.Format.INDY.api
                    ],
                )
            ],
            will_confirm=True,
            request_presentations_attach=[
                AttachDecorator.data_base64(INDY_PROOF_REQ_NAME, ident="indy")
            ],
        )
        pres = V20Pres(
            formats=[
                V20PresFormat(
                    attach_id="indy",
                    format_=ATTACHMENT_FORMAT[PRES_20][V20PresFormat.Format.INDY.api],
                )
            ],
            presentations_attach=[
                AttachDecorator.data_base64(INDY_PROOF, ident="indy")
            ],
        )
        px_rec_in = V20PresExRecord(
            pres_request=pres_request,
            pres=pres,
        )
        self.profile.context.injector.bind_instance(
            BaseMultitenantManager,
            mock.MagicMock(MultitenantManager, autospec=True),
        )
        with mock.patch.object(
            IndyLedgerRequestsExecutor,
            "get_ledger_for_identifier",
            mock.CoroutineMock(return_value=("test_ledger_id", self.ledger)),
        ), mock.patch.object(V20PresExRecord, "save", autospec=True) as save_ex:
            px_rec_out = await self.manager.verify_pres(px_rec_in)
            save_ex.assert_called_once()

            assert px_rec_out.state == (V20PresExRecord.STATE_DONE)

    @pytest.mark.skip(reason="Anoncreds-break")
    async def test_verify_pres_indy_and_dif(self):
        pres_request = V20PresRequest(
            formats=[
                V20PresFormat(
                    attach_id="indy",
                    format_=ATTACHMENT_FORMAT[PRES_20_REQUEST][
                        V20PresFormat.Format.INDY.api
                    ],
                ),
                V20PresFormat(
                    attach_id="dif",
                    format_=ATTACHMENT_FORMAT[PRES_20_REQUEST][
                        V20PresFormat.Format.DIF.api
                    ],
                ),
            ],
            will_confirm=True,
            request_presentations_attach=[
                AttachDecorator.data_base64(INDY_PROOF_REQ_NAME, ident="indy"),
                AttachDecorator.data_json(DIF_PRES_REQ, ident="dif"),
            ],
        )
        pres = V20Pres(
            formats=[
                V20PresFormat(
                    attach_id="indy",
                    format_=ATTACHMENT_FORMAT[PRES_20][V20PresFormat.Format.INDY.api],
                ),
                V20PresFormat(
                    attach_id="dif",
                    format_=ATTACHMENT_FORMAT[PRES_20][V20PresFormat.Format.DIF.api],
                ),
            ],
            presentations_attach=[
                AttachDecorator.data_base64(INDY_PROOF, ident="indy"),
                AttachDecorator.data_json(DIF_PRES, ident="dif"),
            ],
        )
        px_rec_in = V20PresExRecord(
            pres_request=pres_request,
            pres=pres,
        )

        self.profile.context.injector.bind_instance(
            DocumentLoader, custom_document_loader
        )
        self.profile.context.injector.bind_instance(
            BaseMultitenantManager,
            mock.MagicMock(MultitenantManager, autospec=True),
        )
        with mock.patch.object(
            IndyLedgerRequestsExecutor,
            "get_ledger_for_identifier",
            mock.CoroutineMock(return_value=("test_ledger_id", self.ledger)),
        ), mock.patch.object(V20PresExRecord, "save", autospec=True) as save_ex:
            px_rec_out = await self.manager.verify_pres(px_rec_in)
            save_ex.assert_called_once()

            assert px_rec_out.state == (V20PresExRecord.STATE_DONE)

        with mock.patch.object(
            IndyLedgerRequestsExecutor,
            "get_ledger_for_identifier",
            mock.CoroutineMock(return_value=("test_ledger_id", self.ledger)),
        ), mock.patch(
            "aries_cloudagent.vc.vc_ld.verify.verify_presentation",
            mock.CoroutineMock(
                return_value=PresentationVerificationResult(verified=False)
            ),
<<<<<<< HEAD
        ), async_mock.patch.object(
            AnonCredsVerifier,
=======
        ), mock.patch.object(
            IndyVerifier,
>>>>>>> 8a7e4630
            "verify_presentation",
            mock.CoroutineMock(
                return_value=PresentationVerificationResult(verified=True)
            ),
        ), mock.patch.object(
            V20PresExRecord, "save", autospec=True
        ) as save_ex:
            px_rec_out = await self.manager.verify_pres(px_rec_in)
            save_ex.assert_called_once()
            assert px_rec_out.state == (V20PresExRecord.STATE_DONE)
            assert px_rec_out.verified == "false"

    async def test_send_pres_ack(self):
        px_rec = V20PresExRecord()

        responder = MockResponder()
        self.profile.context.injector.bind_instance(BaseResponder, responder)

        await self.manager.send_pres_ack(px_rec)
        messages = responder.messages
        assert len(messages) == 1

        px_rec = V20PresExRecord(verified="true")

        responder = MockResponder()
        self.profile.context.injector.bind_instance(BaseResponder, responder)

        await self.manager.send_pres_ack(px_rec)
        messages = responder.messages
        assert len(messages) == 1

        px_rec = V20PresExRecord(verified="false")

        responder = MockResponder()
        self.profile.context.injector.bind_instance(BaseResponder, responder)

        await self.manager.send_pres_ack(px_rec)
        messages = responder.messages
        assert len(messages) == 1

    async def test_send_pres_ack_no_responder(self):
        px_rec = V20PresExRecord()

        self.profile.context.injector.clear_binding(BaseResponder)
        await self.manager.send_pres_ack(px_rec)

    async def test_receive_pres_ack_a(self):
        conn_record = mock.MagicMock(connection_id=CONN_ID)

        px_rec_dummy = V20PresExRecord()
        message = mock.MagicMock()

        with mock.patch.object(
            V20PresExRecord, "save", autospec=True
        ) as save_ex, mock.patch.object(
            V20PresExRecord, "retrieve_by_tag_filter", autospec=True
        ) as retrieve_ex:
            retrieve_ex.return_value = px_rec_dummy
            px_rec_out = await self.manager.receive_pres_ack(message, conn_record)
            save_ex.assert_called_once()

            assert px_rec_out.state == V20PresExRecord.STATE_DONE

    async def test_receive_pres_ack_b(self):
        conn_record = mock.MagicMock(connection_id=CONN_ID)

        px_rec_dummy = V20PresExRecord()
        message = mock.MagicMock(_verification_result="true")

        with mock.patch.object(
            V20PresExRecord, "save", autospec=True
        ) as save_ex, mock.patch.object(
            V20PresExRecord, "retrieve_by_tag_filter", autospec=True
        ) as retrieve_ex:
            retrieve_ex.return_value = px_rec_dummy
            px_rec_out = await self.manager.receive_pres_ack(message, conn_record)
            save_ex.assert_called_once()

            assert px_rec_out.state == V20PresExRecord.STATE_DONE
            assert px_rec_out.verified == "true"

    async def test_receive_problem_report(self):
        connection_id = "connection-id"
        stored_exchange = V20PresExRecord(
            pres_ex_id="dummy-cxid",
            connection_id=connection_id,
            initiator=V20PresExRecord.INITIATOR_SELF,
            role=V20PresExRecord.ROLE_VERIFIER,
            state=V20PresExRecord.STATE_PROPOSAL_RECEIVED,
            thread_id="dummy-thid",
        )
        problem = V20PresProblemReport(
            description={
                "en": "Change of plans",
                "code": test_module.ProblemReportReason.ABANDONED.value,
            }
        )

        with mock.patch.object(
            V20PresExRecord, "save", autospec=True
        ) as save_ex, mock.patch.object(
            V20PresExRecord,
            "retrieve_by_tag_filter",
            mock.CoroutineMock(),
        ) as retrieve_ex, mock.patch.object(
            self.profile,
            "session",
            mock.MagicMock(return_value=self.profile.session()),
        ) as session:
            retrieve_ex.return_value = stored_exchange

            ret_exchange = await self.manager.receive_problem_report(
                problem, connection_id
            )
            retrieve_ex.assert_called_once_with(
                session.return_value,
                {"thread_id": problem._thread_id},
                {"connection_id": connection_id},
            )
            save_ex.assert_called_once()

        assert stored_exchange.state == V20PresExRecord.STATE_ABANDONED

    async def test_receive_problem_report_x(self):
        connection_id = "connection-id"
        stored_exchange = V20PresExRecord(
            pres_ex_id="dummy-cxid",
            connection_id=connection_id,
            initiator=V20PresExRecord.INITIATOR_SELF,
            role=V20PresExRecord.ROLE_VERIFIER,
            state=V20PresExRecord.STATE_PROPOSAL_RECEIVED,
            thread_id="dummy-thid",
        )
        problem = V20PresProblemReport(
            description={
                "en": "Change of plans",
                "code": test_module.ProblemReportReason.ABANDONED.value,
            }
        )

        with mock.patch.object(
            V20PresExRecord,
            "retrieve_by_tag_filter",
            mock.CoroutineMock(),
        ) as retrieve_ex:
            retrieve_ex.side_effect = StorageNotFoundError("No such record")

            with self.assertRaises(StorageNotFoundError):
                await self.manager.receive_problem_report(problem, connection_id)<|MERGE_RESOLUTION|>--- conflicted
+++ resolved
@@ -6,6 +6,8 @@
 
 from aries_cloudagent.tests import mock
 from unittest import IsolatedAsyncioTestCase
+from asynctest import TestCase as AsyncTestCase
+from asynctest import mock as async_mock
 
 from .....core.in_memory import InMemoryProfile
 from .....anoncreds.holder import AnonCredsHolder
@@ -438,11 +440,7 @@
             ),
         )
 
-<<<<<<< HEAD
         Holder = async_mock.MagicMock(AnonCredsHolder, autospec=True)
-=======
-        Holder = mock.MagicMock(IndyHolder, autospec=True)
->>>>>>> 8a7e4630
         self.holder = Holder()
         get_creds = mock.CoroutineMock(
             return_value=(
@@ -481,11 +479,7 @@
         )
         injector.bind_instance(AnonCredsHolder, self.holder)
 
-<<<<<<< HEAD
         Verifier = async_mock.MagicMock(AnonCredsVerifier, autospec=True)
-=======
-        Verifier = mock.MagicMock(IndyVerifier, autospec=True)
->>>>>>> 8a7e4630
         self.verifier = Verifier()
         self.verifier.verify_presentation = mock.CoroutineMock(
             return_value=("true", [])
@@ -1022,11 +1016,7 @@
         )
         px_rec_in = V20PresExRecord(pres_request=pres_request.serialize())
 
-<<<<<<< HEAD
         Holder = async_mock.MagicMock(AnonCredsHolder, autospec=True)
-=======
-        Holder = mock.MagicMock(IndyHolder, autospec=True)
->>>>>>> 8a7e4630
         self.holder = Holder()
         get_creds = mock.CoroutineMock(
             return_value=(
@@ -1051,13 +1041,8 @@
                 }
             )
         )
-<<<<<<< HEAD
         self.holder.create_presentation = async_mock.CoroutineMock(return_value="{}")
         self.profile.context.injector.bind_instance(AnonCredsHolder, self.holder)
-=======
-        self.holder.create_presentation = mock.CoroutineMock(return_value="{}")
-        self.profile.context.injector.bind_instance(IndyHolder, self.holder)
->>>>>>> 8a7e4630
 
         with mock.patch.object(
             V20PresExRecord, "save", autospec=True
@@ -1117,11 +1102,7 @@
         )
         px_rec_in = V20PresExRecord(pres_request=pres_request.serialize())
 
-<<<<<<< HEAD
         Holder = async_mock.MagicMock(AnonCredsHolder, autospec=True)
-=======
-        Holder = mock.MagicMock(IndyHolder, autospec=True)
->>>>>>> 8a7e4630
         self.holder = Holder()
         get_creds = mock.CoroutineMock(
             return_value=(
@@ -1147,15 +1128,9 @@
                 }
             )
         )
-<<<<<<< HEAD
         self.holder.create_presentation = async_mock.CoroutineMock(return_value="{}")
         self.holder.create_revocation_state = async_mock.CoroutineMock(
             side_effect=test_indy_util_module.AnonCredsHolderError(
-=======
-        self.holder.create_presentation = mock.CoroutineMock(return_value="{}")
-        self.holder.create_revocation_state = mock.CoroutineMock(
-            side_effect=test_indy_util_module.IndyHolderError(
->>>>>>> 8a7e4630
                 "Problem", {"message": "Nope"}
             )
         )
@@ -1201,11 +1176,7 @@
         )
         px_rec_in = V20PresExRecord(pres_request=pres_request.serialize())
 
-<<<<<<< HEAD
         Holder = async_mock.MagicMock(AnonCredsHolder, autospec=True)
-=======
-        Holder = mock.MagicMock(IndyHolder, autospec=True)
->>>>>>> 8a7e4630
         self.holder = Holder()
         get_creds = mock.CoroutineMock(
             return_value=(
@@ -2245,13 +2216,8 @@
             mock.CoroutineMock(
                 return_value=PresentationVerificationResult(verified=False)
             ),
-<<<<<<< HEAD
         ), async_mock.patch.object(
             AnonCredsVerifier,
-=======
-        ), mock.patch.object(
-            IndyVerifier,
->>>>>>> 8a7e4630
             "verify_presentation",
             mock.CoroutineMock(
                 return_value=PresentationVerificationResult(verified=True)
