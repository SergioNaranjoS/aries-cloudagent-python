"""Admin routes for presentations."""

import json

from aiohttp import web
from aiohttp_apispec import (
    docs,
    match_info_schema,
    querystring_schema,
    request_schema,
    response_schema,
)
from marshmallow import fields, validate, validates_schema, ValidationError
from typing import Mapping, Sequence, Tuple

from ....admin.request_context import AdminRequestContext
from ....connections.models.conn_record import ConnRecord
from ....indy.holder import IndyHolder, IndyHolderError
from ....indy.models.cred_precis import IndyCredPrecisSchema
from ....indy.models.proof import IndyPresSpecSchema
from ....indy.models.proof_request import IndyProofRequestSchema
from ....indy.util import generate_pr_nonce
from ....ledger.error import LedgerError
from ....messaging.decorators.attach_decorator import AttachDecorator
from ....messaging.models.base import BaseModelError
from ....messaging.models.openapi import OpenAPISchema
from ....messaging.valid import (
    INDY_EXTRA_WQL,
    NUM_STR_NATURAL,
    NUM_STR_WHOLE,
    UUIDFour,
    UUID4,
)
from ....storage.error import StorageError, StorageNotFoundError
from ....storage.base import BaseStorage
from ....storage.vc_holder.base import VCHolder
from ....storage.vc_holder.vc_record import VCRecord
from ....storage.record import StorageRecord
from ....storage.base import BaseStorage
from ....utils.tracing import trace_event, get_timer, AdminAPIMessageTracingSchema
from ....vc.ld_proofs import BbsBlsSignature2020, Ed25519Signature2018
from ....wallet.error import WalletNotFoundError

from ..dif.pres_exch import InputDescriptors, ClaimFormat, SchemaInputDescriptor
from ..dif.pres_proposal_schema import DIFProofProposalSchema
from ..dif.pres_request_schema import (
    DIFProofRequestSchema,
    DIFPresSpecSchema,
)

from . import problem_report_for_record, report_problem
from .formats.handler import V20PresFormatHandlerError
from .manager import V20PresManager
from .message_types import (
    ATTACHMENT_FORMAT,
    PRES_20_PROPOSAL,
    PRES_20_REQUEST,
    SPEC_URI,
)
from .messages.pres_format import V20PresFormat
from .messages.pres_problem_report import ProblemReportReason
from .messages.pres_proposal import V20PresProposal
from .messages.pres_request import V20PresRequest
from .models.pres_exchange import V20PresExRecord, V20PresExRecordSchema


class V20PresentProofModuleResponseSchema(OpenAPISchema):
    """Response schema for Present Proof Module."""


class V20PresExRecordListQueryStringSchema(OpenAPISchema):
    """Parameters and validators for presentation exchange list query."""

    connection_id = fields.UUID(
        description="Connection identifier",
        required=False,
        example=UUIDFour.EXAMPLE,  # typically but not necessarily a UUID4
    )
    thread_id = fields.UUID(
        description="Thread identifier",
        required=False,
        example=UUIDFour.EXAMPLE,  # typically but not necessarily a UUID4
    )
    role = fields.Str(
        description="Role assigned in presentation exchange",
        required=False,
        validate=validate.OneOf(
            [
                getattr(V20PresExRecord, m)
                for m in vars(V20PresExRecord)
                if m.startswith("ROLE_")
            ]
        ),
    )
    state = fields.Str(
        description="Presentation exchange state",
        required=False,
        validate=validate.OneOf(
            [
                getattr(V20PresExRecord, m)
                for m in vars(V20PresExRecord)
                if m.startswith("STATE_")
            ]
        ),
    )


class V20PresExRecordListSchema(OpenAPISchema):
    """Result schema for a presentation exchange query."""

    results = fields.List(
        fields.Nested(V20PresExRecordSchema()),
        description="Presentation exchange records",
    )


class V20PresProposalByFormatSchema(OpenAPISchema):
    """Schema for presentation proposal per format."""

    indy = fields.Nested(
        IndyProofRequestSchema,
        required=False,
        description="Presentation proposal for indy",
    )
    dif = fields.Nested(
        DIFProofProposalSchema,
        required=False,
        description="Presentation proposal for DIF",
    )

    @validates_schema
    def validate_fields(self, data, **kwargs):
        """
        Validate schema fields: data must have at least one format.

        Args:
            data: The data to validate

        Raises:
            ValidationError: if data has no formats

        """
        if not any(f.api in data for f in V20PresFormat.Format):
            raise ValidationError(
                "V20PresProposalByFormatSchema requires indy, dif, or both"
            )


class V20PresProposalRequestSchema(AdminAPIMessageTracingSchema):
    """Request schema for sending a presentation proposal admin message."""

    connection_id = fields.UUID(
        description="Connection identifier", required=True, example=UUIDFour.EXAMPLE
    )
    comment = fields.Str(
        description="Human-readable comment", required=False, allow_none=True
    )
    presentation_proposal = fields.Nested(
        V20PresProposalByFormatSchema(),
        required=True,
    )
    auto_present = fields.Boolean(
        description=(
            "Whether to respond automatically to presentation requests, building "
            "and presenting requested proof"
        ),
        required=False,
        default=False,
    )
    trace = fields.Bool(
        description="Whether to trace event (default false)",
        required=False,
        example=False,
    )


class V20PresRequestByFormatSchema(OpenAPISchema):
    """Presentation request per format."""

    indy = fields.Nested(
        IndyProofRequestSchema,
        required=False,
        description="Presentation request for indy",
    )
    dif = fields.Nested(
        DIFProofRequestSchema,
        required=False,
        description="Presentation request for DIF",
    )

    @validates_schema
    def validate_fields(self, data, **kwargs):
        """
        Validate schema fields: data must have at least one format.

        Args:
            data: The data to validate

        Raises:
            ValidationError: if data has no formats

        """
        if not any(f.api in data for f in V20PresFormat.Format):
            raise ValidationError(
                "V20PresRequestByFormatSchema requires indy, dif, or both"
            )


class V20PresCreateRequestRequestSchema(AdminAPIMessageTracingSchema):
    """Request schema for creating a proof request free of any connection."""

    presentation_request = fields.Nested(V20PresRequestByFormatSchema(), required=True)
    comment = fields.Str(required=False, allow_none=True)
    auto_verify = fields.Bool(
        description="Verifier choice to auto-verify proof presentation",
        required=False,
        example=False,
    )
    trace = fields.Bool(
        description="Whether to trace event (default false)",
        required=False,
        example=False,
    )


class V20PresSendRequestRequestSchema(V20PresCreateRequestRequestSchema):
    """Request schema for sending a proof request on a connection."""

    connection_id = fields.UUID(
        description="Connection identifier", required=True, example=UUIDFour.EXAMPLE
    )


class V20PresentationSendRequestToProposalSchema(AdminAPIMessageTracingSchema):
    """Request schema for sending a proof request bound to a proposal."""

    auto_verify = fields.Bool(
        description="Verifier choice to auto-verify proof presentation",
        required=False,
        example=False,
    )
    trace = fields.Bool(
        description="Whether to trace event (default false)",
        required=False,
        example=False,
    )


class V20PresSpecByFormatRequestSchema(AdminAPIMessageTracingSchema):
    """Presentation specification schema by format, for send-presentation request."""

    indy = fields.Nested(
        IndyPresSpecSchema,
        required=False,
        description="Presentation specification for indy",
    )
    dif = fields.Nested(
        DIFPresSpecSchema,
        required=False,
        description=(
            "Optional Presentation specification for DIF, "
            "overrides the PresentionExchange record's PresRequest"
        ),
    )

    @validates_schema
    def validate_fields(self, data, **kwargs):
        """
        Validate schema fields: specify exactly one format.

        Args:
            data: The data to validate

        Raises:
            ValidationError: if data does not have exactly one format.

        """
        if len(data.keys() & {f.api for f in V20PresFormat.Format}) != 1:
            raise ValidationError(
                "V20PresSpecByFormatRequestSchema must specify one presentation format"
            )


class V20CredentialsFetchQueryStringSchema(OpenAPISchema):
    """Parameters and validators for credentials fetch request query string."""

    referent = fields.Str(
        description="Proof request referents of interest, comma-separated",
        required=False,
        example="1_name_uuid,2_score_uuid",
    )
    start = fields.Str(
        description="Start index",
        required=False,
        strict=True,
        **NUM_STR_WHOLE,
    )
    count = fields.Str(
        description="Maximum number to retrieve",
        required=False,
        **NUM_STR_NATURAL,
    )
    extra_query = fields.Str(
        description="(JSON) object mapping referents to extra WQL queries",
        required=False,
        **INDY_EXTRA_WQL,
    )


class V20PresProblemReportRequestSchema(OpenAPISchema):
    """Request schema for sending problem report."""

    description = fields.Str(required=True)


class V20PresExIdMatchInfoSchema(OpenAPISchema):
    """Path parameters for request taking presentation exchange id."""

    pres_ex_id = fields.Str(
        description="Presentation exchange identifier", required=True, **UUID4
    )


async def _add_nonce(indy_proof_request: Mapping) -> Mapping:
    """Add nonce to indy proof request if need be."""

    if not indy_proof_request.get("nonce"):
        indy_proof_request["nonce"] = await generate_pr_nonce()
    return indy_proof_request


def _formats_attach(by_format: Mapping, msg_type: str, spec: str) -> Mapping:
    """Break out formats and proposals/requests/presentations for v2.0 messages."""
    attach = []
    for (fmt_api, item_by_fmt) in by_format.items():
        if fmt_api == V20PresFormat.Format.INDY.api:
            attach.append(
                AttachDecorator.data_base64(mapping=item_by_fmt, ident=fmt_api)
            )
        elif fmt_api == V20PresFormat.Format.DIF.api:
            attach.append(AttachDecorator.data_json(mapping=item_by_fmt, ident=fmt_api))
    return {
        "formats": [
            V20PresFormat(
                attach_id=fmt_api,
                format_=ATTACHMENT_FORMAT[msg_type][fmt_api],
            )
            for fmt_api in by_format
        ],
        f"{spec}_attach": attach,
    }


@docs(tags=["present-proof v2.0"], summary="Fetch all present-proof exchange records")
@querystring_schema(V20PresExRecordListQueryStringSchema)
@response_schema(V20PresExRecordListSchema(), 200, description="")
async def present_proof_list(request: web.BaseRequest):
    """
    Request handler for searching presentation exchange records.

    Args:
        request: aiohttp request object

    Returns:
        The presentation exchange list response

    """
    context: AdminRequestContext = request["context"]
    profile = context.profile

    tag_filter = {}
    if "thread_id" in request.query and request.query["thread_id"] != "":
        tag_filter["thread_id"] = request.query["thread_id"]
    post_filter = {
        k: request.query[k]
        for k in ("connection_id", "role", "state")
        if request.query.get(k, "") != ""
    }

    try:
        async with profile.session() as session:
            records = await V20PresExRecord.query(
                session=session,
                tag_filter=tag_filter,
                post_filter_positive=post_filter,
            )
        results = [record.serialize() for record in records]
    except (StorageError, BaseModelError) as err:
        raise web.HTTPBadRequest(reason=err.roll_up) from err

    return web.json_response({"results": results})


@docs(
    tags=["present-proof v2.0"],
    summary="Fetch a single presentation exchange record",
)
@match_info_schema(V20PresExIdMatchInfoSchema())
@response_schema(V20PresExRecordSchema(), 200, description="")
async def present_proof_retrieve(request: web.BaseRequest):
    """
    Request handler for fetching a single presentation exchange record.

    Args:
        request: aiohttp request object

    Returns:
        The presentation exchange record response

    """
    context: AdminRequestContext = request["context"]
    profile = context.profile
    outbound_handler = request["outbound_message_router"]

    pres_ex_id = request.match_info["pres_ex_id"]
    pres_ex_record = None
    try:
        async with profile.session() as session:
            pres_ex_record = await V20PresExRecord.retrieve_by_id(session, pres_ex_id)
        result = pres_ex_record.serialize()
    except StorageNotFoundError as err:
        # no such pres ex record: not protocol error, user fat-fingered id
        raise web.HTTPNotFound(reason=err.roll_up) from err
    except (BaseModelError, StorageError) as err:
        # present but broken or hopeless: protocol error
        if pres_ex_record:
            async with profile.session() as session:
                await pres_ex_record.save_error_state(session, reason=err.roll_up)
        await report_problem(
            err,
            ProblemReportReason.ABANDONED.value,
            web.HTTPBadRequest,
            pres_ex_record,
            outbound_handler,
        )

    return web.json_response(result)


@docs(
    tags=["present-proof v2.0"],
    summary="Fetch credentials from wallet for presentation request",
)
@match_info_schema(V20PresExIdMatchInfoSchema())
@querystring_schema(V20CredentialsFetchQueryStringSchema())
@response_schema(IndyCredPrecisSchema(many=True), 200, description="")
async def present_proof_credentials_list(request: web.BaseRequest):
    """
    Request handler for searching applicable credential records.

    Args:
        request: aiohttp request object

    Returns:
        The credential list response

    """
    context: AdminRequestContext = request["context"]
    profile = context.profile
    outbound_handler = request["outbound_message_router"]

    pres_ex_id = request.match_info["pres_ex_id"]
    referents = request.query.get("referent")
    pres_referents = (r.strip() for r in referents.split(",")) if referents else ()

    try:
        async with profile.session() as session:
            pres_ex_record = await V20PresExRecord.retrieve_by_id(session, pres_ex_id)
    except StorageNotFoundError as err:
        raise web.HTTPNotFound(reason=err.roll_up) from err

    start = request.query.get("start")
    count = request.query.get("count")

    # url encoded json extra_query
    encoded_extra_query = request.query.get("extra_query") or "{}"
    extra_query = json.loads(encoded_extra_query)

    # defaults
    start = int(start) if isinstance(start, str) else 0
    count = int(count) if isinstance(count, str) else 10

    indy_holder = profile.inject(IndyHolder)
    indy_credentials = []
    # INDY
    try:
        indy_pres_request = pres_ex_record.by_format["pres_request"].get(
            V20PresFormat.Format.INDY.api
        )
        if indy_pres_request:
            indy_credentials = (
                await indy_holder.get_credentials_for_presentation_request_by_referent(
                    indy_pres_request,
                    pres_referents,
                    start,
                    count,
                    extra_query,
                )
            )
    except IndyHolderError as err:
        if pres_ex_record:
            async with profile.session() as session:
                await pres_ex_record.save_error_state(session, reason=err.roll_up)
        await report_problem(
            err,
            ProblemReportReason.ABANDONED.value,
            web.HTTPBadRequest,
            pres_ex_record,
            outbound_handler,
        )

    dif_holder = profile.inject(VCHolder)
    dif_credentials = []
    dif_cred_value_list = []
    # DIF
    try:
        dif_pres_request = pres_ex_record.by_format["pres_request"].get(
            V20PresFormat.Format.DIF.api
        )
        if dif_pres_request:
            input_descriptors_list = dif_pres_request.get(
                "presentation_definition", {}
            ).get("input_descriptors")
            claim_fmt = dif_pres_request.get("presentation_definition", {}).get(
                "format"
            )
            if claim_fmt and len(claim_fmt.keys()) > 0:
                claim_fmt = ClaimFormat.deserialize(claim_fmt)
            input_descriptors = []
            for input_desc_dict in input_descriptors_list:
                input_descriptors.append(InputDescriptors.deserialize(input_desc_dict))
            record_ids = set()
            for input_descriptor in input_descriptors:
                proof_type = None
                limit_disclosure = input_descriptor.constraint.limit_disclosure and (
                    input_descriptor.constraint.limit_disclosure == "required"
                )
                uri_list = []
                one_of_uri_groups = []
                if input_descriptor.schemas:
                    if input_descriptor.schemas.oneof_filter:
                        one_of_uri_groups = await retrieve_uri_list_from_schema_filter(
                            input_descriptor.schemas.uri_groups
                        )
                    else:
                        schema_uris = input_descriptor.schemas.uri_groups[0]
                        for schema_uri in schema_uris:
                            if schema_uri.required is None:
                                required = True
                            else:
                                required = schema_uri.required
                            if required:
                                uri_list.append(schema_uri.uri)
                if len(uri_list) == 0:
                    uri_list = None
                if len(one_of_uri_groups) == 0:
                    one_of_uri_groups = None
                if limit_disclosure:
                    proof_type = [BbsBlsSignature2020.signature_type]
                if claim_fmt:
                    if claim_fmt.ldp_vp:
                        if "proof_type" in claim_fmt.ldp_vp:
                            proof_types = claim_fmt.ldp_vp.get("proof_type")
                            if limit_disclosure and (
                                BbsBlsSignature2020.signature_type not in proof_types
                            ):
                                raise web.HTTPBadRequest(
                                    reason=(
                                        "Verifier submitted presentation request with "
                                        "limit_disclosure [selective disclosure] "
                                        "option but verifier does not support "
                                        "BbsBlsSignature2020 format"
                                    )
                                )
                            elif (
                                len(proof_types) == 1
                                and (
                                    BbsBlsSignature2020.signature_type
                                    not in proof_types
                                )
                                and (
                                    Ed25519Signature2018.signature_type
                                    not in proof_types
                                )
                            ):
                                raise web.HTTPBadRequest(
                                    reason=(
                                        "Only BbsBlsSignature2020 and/or "
                                        "Ed25519Signature2018 signature types "
                                        "are supported"
                                    )
                                )
                            elif (
                                len(proof_types) >= 2
                                and (
                                    BbsBlsSignature2020.signature_type
                                    not in proof_types
                                )
                                and (
                                    Ed25519Signature2018.signature_type
                                    not in proof_types
                                )
                            ):
                                raise web.HTTPBadRequest(
                                    reason=(
                                        "Only BbsBlsSignature2020 and "
                                        "Ed25519Signature2018 signature types "
                                        "are supported"
                                    )
                                )
                            else:
                                for proof_format in proof_types:
                                    if (
                                        proof_format
                                        == Ed25519Signature2018.signature_type
                                    ):
                                        proof_type = [
                                            Ed25519Signature2018.signature_type
                                        ]
                                        break
                                    elif (
                                        proof_format
                                        == BbsBlsSignature2020.signature_type
                                    ):
                                        proof_type = [
                                            BbsBlsSignature2020.signature_type
                                        ]
                                        break
                    else:
                        raise web.HTTPBadRequest(
                            reason=(
                                "Currently, only ldp_vp with "
                                "BbsBlsSignature2020 and Ed25519Signature2018"
                                " signature types are supported"
                            )
                        )
                if one_of_uri_groups:
                    records = []
                    cred_group_record_ids = set()
                    for uri_group in one_of_uri_groups:
                        search = dif_holder.search_credentials(
                            proof_types=proof_type, pd_uri_list=uri_group
                        )
                        cred_group = await search.fetch(count)
                        (
                            cred_group_vcrecord_list,
                            cred_group_vcrecord_ids_set,
                        ) = await process_vcrecords_return_list(
                            cred_group, cred_group_record_ids
                        )
                        cred_group_record_ids = cred_group_vcrecord_ids_set
                        records = records + cred_group_vcrecord_list
                else:
                    search = dif_holder.search_credentials(
                        proof_types=proof_type,
                        pd_uri_list=uri_list,
                    )
                    records = await search.fetch(count)
                # Avoiding addition of duplicate records
                vcrecord_list, vcrecord_ids_set = await process_vcrecords_return_list(
                    records, record_ids
                )
                record_ids = vcrecord_ids_set
                dif_credentials = dif_credentials + vcrecord_list
            for dif_credential in dif_credentials:
                cred_value = dif_credential.cred_value
                cred_value["record_id"] = dif_credential.record_id
                dif_cred_value_list.append(cred_value)
    except (
        StorageNotFoundError,
        V20PresFormatHandlerError,
    ) as err:
        if pres_ex_record:
            async with profile.session() as session:
                await pres_ex_record.save_error_state(session, reason=err.roll_up)
        await report_problem(
            err,
            ProblemReportReason.ABANDONED.value,
            web.HTTPBadRequest,
            pres_ex_record,
            outbound_handler,
        )
    credentials = list(indy_credentials) + dif_cred_value_list
    return web.json_response(credentials)


async def process_vcrecords_return_list(
    vc_records: Sequence[VCRecord], record_ids: set
) -> Tuple[Sequence[VCRecord], set]:
    """Return list of non-duplicate VCRecords."""
    to_add = []
    for vc_record in vc_records:
        if vc_record.record_id not in record_ids:
            to_add.append(vc_record)
            record_ids.add(vc_record.record_id)
    return (to_add, record_ids)


async def retrieve_uri_list_from_schema_filter(
    schema_uri_groups: Sequence[Sequence[SchemaInputDescriptor]],
) -> Sequence[str]:
    """Retrieve list of schema uri from uri_group."""
    group_schema_uri_list = []
    for schema_group in schema_uri_groups:
        uri_list = []
        for schema in schema_group:
            uri_list.append(schema.uri)
        if len(uri_list) > 0:
            group_schema_uri_list.append(uri_list)
    return group_schema_uri_list


@docs(tags=["present-proof v2.0"], summary="Sends a presentation proposal")
@request_schema(V20PresProposalRequestSchema())
@response_schema(V20PresExRecordSchema(), 200, description="")
async def present_proof_send_proposal(request: web.BaseRequest):
    """
    Request handler for sending a presentation proposal.

    Args:
        request: aiohttp request object

    Returns:
        The presentation exchange details

    """
    r_time = get_timer()

    context: AdminRequestContext = request["context"]
    profile = context.profile
    outbound_handler = request["outbound_message_router"]

    body = await request.json()

    comment = body.get("comment")
    connection_id = body.get("connection_id")

    pres_proposal = body.get("presentation_proposal")
    conn_record = None
    try:
        async with profile.session() as session:
            conn_record = await ConnRecord.retrieve_by_id(session, connection_id)
        pres_proposal_message = V20PresProposal(
            comment=comment,
            **_formats_attach(pres_proposal, PRES_20_PROPOSAL, "proposals"),
        )
    except (BaseModelError, StorageError) as err:
        # other party does not care about our false protocol start
        raise web.HTTPBadRequest(reason=err.roll_up)

    if not conn_record.is_ready:
        raise web.HTTPForbidden(reason=f"Connection {connection_id} not ready")

    trace_msg = body.get("trace")
    pres_proposal_message.assign_trace_decorator(
        context.settings,
        trace_msg,
    )
    auto_present = body.get(
        "auto_present", context.settings.get("debug.auto_respond_presentation_request")
    )

    pres_manager = V20PresManager(profile)
    pres_ex_record = None
    try:
        pres_ex_record = await pres_manager.create_exchange_for_proposal(
            connection_id=connection_id,
            pres_proposal_message=pres_proposal_message,
            auto_present=auto_present,
        )
        result = pres_ex_record.serialize()
    except (BaseModelError, StorageError) as err:
        if pres_ex_record:
            async with profile.session() as session:
                await pres_ex_record.save_error_state(session, reason=err.roll_up)
        # other party does not care about our false protocol start
        raise web.HTTPBadRequest(reason=err.roll_up)

    await outbound_handler(pres_proposal_message, connection_id=connection_id)

    trace_event(
        context.settings,
        pres_proposal_message,
        outcome="presentation_exchange_propose.END",
        perf_counter=r_time,
    )

    return web.json_response(result)


@docs(
    tags=["present-proof v2.0"],
    summary="Creates a presentation request not bound to any proposal or connection",
)
@request_schema(V20PresCreateRequestRequestSchema())
@response_schema(V20PresExRecordSchema(), 200, description="")
async def present_proof_create_request(request: web.BaseRequest):
    """
    Request handler for creating a free presentation request.

    The presentation request will not be bound to any proposal
    or existing connection.

    Args:
        request: aiohttp request object

    Returns:
        The presentation exchange details

    """
    r_time = get_timer()

    context: AdminRequestContext = request["context"]
    profile = context.profile
    outbound_handler = request["outbound_message_router"]

    body = await request.json()

    comment = body.get("comment")
    pres_request_spec = body.get("presentation_request")
    if pres_request_spec and V20PresFormat.Format.INDY.api in pres_request_spec:
        await _add_nonce(pres_request_spec[V20PresFormat.Format.INDY.api])

    pres_request_message = V20PresRequest(
        comment=comment,
        will_confirm=True,
        **_formats_attach(pres_request_spec, PRES_20_REQUEST, "request_presentations"),
    )
    auto_verify = body.get(
        "auto_verify", context.settings.get("debug.auto_verify_presentation")
    )
    trace_msg = body.get("trace")
    pres_request_message.assign_trace_decorator(
        context.settings,
        trace_msg,
    )

    pres_manager = V20PresManager(profile)
    pres_ex_record = None
    try:
        pres_ex_record = await pres_manager.create_exchange_for_request(
            connection_id=None,
            pres_request_message=pres_request_message,
            auto_verify=auto_verify,
        )
        result = pres_ex_record.serialize()
    except (BaseModelError, StorageError) as err:
        if pres_ex_record:
            async with profile.session() as session:
                await pres_ex_record.save_error_state(session, reason=err.roll_up)
        # other party does not care about our false protocol start
        raise web.HTTPBadRequest(reason=err.roll_up)

    await outbound_handler(pres_request_message, connection_id=None)

    trace_event(
        context.settings,
        pres_request_message,
        outcome="presentation_exchange_create_request.END",
        perf_counter=r_time,
    )

    return web.json_response(result)


@docs(
    tags=["present-proof v2.0"],
    summary="Sends a free presentation request not bound to any proposal",
)
@request_schema(V20PresSendRequestRequestSchema())
@response_schema(V20PresExRecordSchema(), 200, description="")
async def present_proof_send_free_request(request: web.BaseRequest):
    """
    Request handler for sending a presentation request free from any proposal.

    Args:
        request: aiohttp request object

    Returns:
        The presentation exchange details

    """
    r_time = get_timer()

    context: AdminRequestContext = request["context"]
    profile = context.profile
    outbound_handler = request["outbound_message_router"]

    body = await request.json()

    connection_id = body.get("connection_id")
    try:
        async with profile.session() as session:
            conn_record = await ConnRecord.retrieve_by_id(session, connection_id)
    except StorageNotFoundError as err:
        raise web.HTTPBadRequest(reason=err.roll_up) from err

    if not conn_record.is_ready:
        raise web.HTTPForbidden(reason=f"Connection {connection_id} not ready")

    comment = body.get("comment")
    pres_request_spec = body.get("presentation_request")
    if pres_request_spec and V20PresFormat.Format.INDY.api in pres_request_spec:
        await _add_nonce(pres_request_spec[V20PresFormat.Format.INDY.api])
    pres_request_message = V20PresRequest(
        comment=comment,
        will_confirm=True,
        **_formats_attach(pres_request_spec, PRES_20_REQUEST, "request_presentations"),
    )
    auto_verify = body.get(
        "auto_verify", context.settings.get("debug.auto_verify_presentation")
    )
    trace_msg = body.get("trace")
    pres_request_message.assign_trace_decorator(
        context.settings,
        trace_msg,
    )

    pres_manager = V20PresManager(profile)
    pres_ex_record = None
    try:
        pres_ex_record = await pres_manager.create_exchange_for_request(
            connection_id=connection_id,
            pres_request_message=pres_request_message,
            auto_verify=auto_verify,
        )
        result = pres_ex_record.serialize()
    except (BaseModelError, StorageError) as err:
        if pres_ex_record:
            async with profile.session() as session:
                await pres_ex_record.save_error_state(session, reason=err.roll_up)
        # other party does not care about our false protocol start
        raise web.HTTPBadRequest(reason=err.roll_up)

    await outbound_handler(pres_request_message, connection_id=connection_id)

    trace_event(
        context.settings,
        pres_request_message,
        outcome="presentation_exchange_send_request.END",
        perf_counter=r_time,
    )

    return web.json_response(result)


@docs(
    tags=["present-proof v2.0"],
    summary="Sends a presentation request in reference to a proposal",
)
@match_info_schema(V20PresExIdMatchInfoSchema())
@request_schema(V20PresentationSendRequestToProposalSchema())
@response_schema(V20PresExRecordSchema(), 200, description="")
async def present_proof_send_bound_request(request: web.BaseRequest):
    """
    Request handler for sending a presentation request bound to a proposal.

    Args:
        request: aiohttp request object

    Returns:
        The presentation exchange details

    """
    r_time = get_timer()

    context: AdminRequestContext = request["context"]
    profile = context.profile
    outbound_handler = request["outbound_message_router"]

    body = await request.json()

    pres_ex_id = request.match_info["pres_ex_id"]
    pres_ex_record = None
    try:
        async with profile.session() as session:
            pres_ex_record = await V20PresExRecord.retrieve_by_id(session, pres_ex_id)
    except StorageNotFoundError as err:
        raise web.HTTPNotFound(reason=err.roll_up) from err

    if pres_ex_record.state != (V20PresExRecord.STATE_PROPOSAL_RECEIVED):
        raise web.HTTPBadRequest(
            reason=(
                f"Presentation exchange {pres_ex_id} "
                f"in {pres_ex_record.state} state "
                f"(must be {V20PresExRecord.STATE_PROPOSAL_RECEIVED})"
            )
        )
    connection_id = pres_ex_record.connection_id

    try:
        async with profile.session() as session:
            conn_record = await ConnRecord.retrieve_by_id(session, connection_id)
    except StorageError as err:
        raise web.HTTPBadRequest(reason=err.roll_up) from err

    if not conn_record.is_ready:
        raise web.HTTPForbidden(reason=f"Connection {connection_id} not ready")

    pres_ex_record.auto_verify = body.get(
        "auto_verify", context.settings.get("debug.auto_verify_presentation")
    )
    pres_manager = V20PresManager(profile)
    try:
        (
            pres_ex_record,
            pres_request_message,
        ) = await pres_manager.create_bound_request(pres_ex_record)
        result = pres_ex_record.serialize()
    except (BaseModelError, LedgerError, StorageError) as err:
        if pres_ex_record:
            async with profile.session() as session:
                await pres_ex_record.save_error_state(session, reason=err.roll_up)
        # other party cares that we cannot continue protocol
        await report_problem(
            err,
            ProblemReportReason.ABANDONED.value,
            web.HTTPBadRequest,
            pres_ex_record,
            outbound_handler,
        )

    trace_msg = body.get("trace")
    pres_request_message.assign_trace_decorator(
        context.settings,
        trace_msg,
    )
    await outbound_handler(pres_request_message, connection_id=connection_id)

    trace_event(
        context.settings,
        pres_request_message,
        outcome="presentation_exchange_send_request.END",
        perf_counter=r_time,
    )

    return web.json_response(result)


@docs(tags=["present-proof v2.0"], summary="Sends a proof presentation")
@match_info_schema(V20PresExIdMatchInfoSchema())
@request_schema(V20PresSpecByFormatRequestSchema())
@response_schema(V20PresExRecordSchema(), description="")
async def present_proof_send_presentation(request: web.BaseRequest):
    """
    Request handler for sending a presentation.

    Args:
        request: aiohttp request object

    Returns:
        The presentation exchange details

    """
    r_time = get_timer()

    context: AdminRequestContext = request["context"]
    profile = context.profile
    outbound_handler = request["outbound_message_router"]
    pres_ex_id = request.match_info["pres_ex_id"]
    body = await request.json()
    if "dif" in body:
        fmt = V20PresFormat.Format.get("dif").api
    elif "indy" in body:
        fmt = V20PresFormat.Format.get("indy").api
    else:
        raise web.HTTPBadRequest(
            reason=(
                "No presentation format specification provided, "
                "either dif or indy must be included. "
                "In case of DIF, if no additional specification "
                'needs to be provided then include "dif": {}'
            )
        )
    comment = body.get("comment")
    pres_ex_record = None
    try:
        async with profile.session() as session:
            pres_ex_record = await V20PresExRecord.retrieve_by_id(session, pres_ex_id)
    except StorageNotFoundError as err:
        raise web.HTTPNotFound(reason=err.roll_up) from err

    if pres_ex_record.state != (V20PresExRecord.STATE_REQUEST_RECEIVED):
        raise web.HTTPBadRequest(
            reason=(
                f"Presentation exchange {pres_ex_id} "
                f"in {pres_ex_record.state} state "
                f"(must be {V20PresExRecord.STATE_REQUEST_RECEIVED})"
            )
        )

    connection_id = pres_ex_record.connection_id
    try:
        async with profile.session() as session:
            conn_record = await ConnRecord.retrieve_by_id(session, connection_id)
    except StorageNotFoundError as err:
        raise web.HTTPBadRequest(reason=err.roll_up) from err

    if not conn_record.is_ready:
        raise web.HTTPForbidden(reason=f"Connection {connection_id} not ready")

    pres_manager = V20PresManager(profile)
    try:
        request_data = {fmt: body.get(fmt)}
        pres_ex_record, pres_message = await pres_manager.create_pres(
            pres_ex_record,
            request_data=request_data,
            comment=comment,
        )
        result = pres_ex_record.serialize()
    except (
        BaseModelError,
        IndyHolderError,
        LedgerError,
        V20PresFormatHandlerError,
        StorageError,
        WalletNotFoundError,
    ) as err:
        async with profile.session() as session:
            await pres_ex_record.save_error_state(session, reason=err.roll_up)
        # other party cares that we cannot continue protocol
        await report_problem(
            err,
            ProblemReportReason.ABANDONED.value,
            web.HTTPBadRequest,
            pres_ex_record,
            outbound_handler,
        )
    trace_msg = body.get("trace")
    pres_message.assign_trace_decorator(
        context.settings,
        trace_msg,
    )
    await outbound_handler(pres_message, connection_id=connection_id)

    trace_event(
        context.settings,
        pres_message,
        outcome="presentation_exchange_send_request.END",
        perf_counter=r_time,
    )

    return web.json_response(result)


@docs(tags=["present-proof v2.0"], summary="Verify a received presentation")
@match_info_schema(V20PresExIdMatchInfoSchema())
@response_schema(V20PresExRecordSchema(), description="")
async def present_proof_verify_presentation(request: web.BaseRequest):
    """
    Request handler for verifying a presentation request.

    Args:
        request: aiohttp request object

    Returns:
        The presentation exchange details

    """
    r_time = get_timer()

    context: AdminRequestContext = request["context"]
    profile = context.profile
    outbound_handler = request["outbound_message_router"]

    pres_ex_id = request.match_info["pres_ex_id"]

    pres_ex_record = None
    try:
        async with profile.session() as session:
            pres_ex_record = await V20PresExRecord.retrieve_by_id(session, pres_ex_id)
    except StorageNotFoundError as err:
        raise web.HTTPNotFound(reason=err.roll_up) from err

    if pres_ex_record.state != (V20PresExRecord.STATE_PRESENTATION_RECEIVED):
        raise web.HTTPBadRequest(
            reason=(
                f"Presentation exchange {pres_ex_id} "
                f"in {pres_ex_record.state} state "
                f"(must be {V20PresExRecord.STATE_PRESENTATION_RECEIVED})"
            )
        )

    pres_manager = V20PresManager(profile)
    try:
        pres_ex_record = await pres_manager.verify_pres(pres_ex_record)
        result = pres_ex_record.serialize()
    except (BaseModelError, LedgerError, StorageError) as err:
        if pres_ex_record:
            async with profile.session() as session:
                await pres_ex_record.save_error_state(session, reason=err.roll_up)
        # other party cares that we cannot continue protocol
        await report_problem(
            err,
            ProblemReportReason.ABANDONED.value,
            web.HTTPBadRequest,
            pres_ex_record,
            outbound_handler,
        )

    trace_event(
        context.settings,
        pres_ex_record,
        outcome="presentation_exchange_verify.END",
        perf_counter=r_time,
    )

    return web.json_response(result)


@docs(
    tags=["present-proof v2.0"],
    summary="Send a problem report for presentation exchange",
)
@match_info_schema(V20PresExIdMatchInfoSchema())
@request_schema(V20PresProblemReportRequestSchema())
@response_schema(V20PresentProofModuleResponseSchema(), 200, description="")
async def present_proof_problem_report(request: web.BaseRequest):
    """
    Request handler for sending problem report.

    Args:
        request: aiohttp request object

    """
    context: AdminRequestContext = request["context"]
    outbound_handler = request["outbound_message_router"]

    pres_ex_id = request.match_info["pres_ex_id"]
    body = await request.json()
    description = body["description"]

    try:
        async with context.profile.session() as session:
            pres_ex_record = await V20PresExRecord.retrieve_by_id(session, pres_ex_id)
            await pres_ex_record.save_error_state(
                session,
                reason=f"created problem report: {description}",
            )
        report = problem_report_for_record(pres_ex_record, description)
    except StorageNotFoundError as err:  # other party does not care about meta-problems
        raise web.HTTPNotFound(reason=err.roll_up) from err
    except StorageError as err:
        raise web.HTTPBadRequest(reason=err.roll_up)

    await outbound_handler(report, connection_id=pres_ex_record.connection_id)

    return web.json_response({})


@docs(
    tags=["present-proof v2.0"],
    summary="Remove an existing presentation exchange record",
)
@match_info_schema(V20PresExIdMatchInfoSchema())
@response_schema(V20PresentProofModuleResponseSchema(), description="")
async def present_proof_remove(request: web.BaseRequest):
    """
    Request handler for removing a presentation exchange record.

    Args:
        request: aiohttp request object

    """
    context: AdminRequestContext = request["context"]

    pres_ex_id = request.match_info["pres_ex_id"]
    pres_ex_record = None
    try:
        async with context.profile.session() as session:
<<<<<<< HEAD
            try:
                pres_ex_record = await V20PresExRecord.retrieve_by_id(
                    session, pres_ex_id
                )
                await pres_ex_record.delete_record(session)
            except (BaseModelError, ValidationError):
                storage = session.inject(BaseStorage)
                storage_record = await storage.get_record(
                    record_type=V20PresExRecord.RECORD_TYPE, record_id=pres_ex_id
                )
                await storage.delete_record(storage_record)
=======
            storage = session.inject(BaseStorage)
            storage_record = StorageRecord(type=V20PresExRecord.RECORD_TYPE, value=None, id=pres_ex_id)
            await storage.delete_record(storage_record)

>>>>>>> be2412a7
    except StorageNotFoundError as err:
        raise web.HTTPNotFound(reason=err.roll_up) from err
    except StorageError as err:
        raise web.HTTPBadRequest(reason=err.roll_up)

    return web.json_response({})


async def register(app: web.Application):
    """Register routes."""

    app.add_routes(
        [
            web.get(
                "/present-proof-2.0/records",
                present_proof_list,
                allow_head=False,
            ),
            web.get(
                "/present-proof-2.0/records/{pres_ex_id}",
                present_proof_retrieve,
                allow_head=False,
            ),
            web.get(
                "/present-proof-2.0/records/{pres_ex_id}/credentials",
                present_proof_credentials_list,
                allow_head=False,
            ),
            web.post(
                "/present-proof-2.0/send-proposal",
                present_proof_send_proposal,
            ),
            web.post(
                "/present-proof-2.0/create-request",
                present_proof_create_request,
            ),
            web.post(
                "/present-proof-2.0/send-request",
                present_proof_send_free_request,
            ),
            web.post(
                "/present-proof-2.0/records/{pres_ex_id}/send-request",
                present_proof_send_bound_request,
            ),
            web.post(
                "/present-proof-2.0/records/{pres_ex_id}/send-presentation",
                present_proof_send_presentation,
            ),
            web.post(
                "/present-proof-2.0/records/{pres_ex_id}/verify-presentation",
                present_proof_verify_presentation,
            ),
            web.post(
                "/present-proof-2.0/records/{pres_ex_id}/problem-report",
                present_proof_problem_report,
            ),
            web.delete(
                "/present-proof-2.0/records/{pres_ex_id}",
                present_proof_remove,
            ),
        ]
    )


def post_process_routes(app: web.Application):
    """Amend swagger API."""

    # Add top-level tags description
    if "tags" not in app._state["swagger_dict"]:
        app._state["swagger_dict"]["tags"] = []
    app._state["swagger_dict"]["tags"].append(
        {
            "name": "present-proof v2.0",
            "description": "Proof presentation v2.0",
            "externalDocs": {"description": "Specification", "url": SPEC_URI},
        }
    )<|MERGE_RESOLUTION|>--- conflicted
+++ resolved
@@ -1268,7 +1268,6 @@
     pres_ex_record = None
     try:
         async with context.profile.session() as session:
-<<<<<<< HEAD
             try:
                 pres_ex_record = await V20PresExRecord.retrieve_by_id(
                     session, pres_ex_id
@@ -1280,12 +1279,6 @@
                     record_type=V20PresExRecord.RECORD_TYPE, record_id=pres_ex_id
                 )
                 await storage.delete_record(storage_record)
-=======
-            storage = session.inject(BaseStorage)
-            storage_record = StorageRecord(type=V20PresExRecord.RECORD_TYPE, value=None, id=pres_ex_id)
-            await storage.delete_record(storage_record)
-
->>>>>>> be2412a7
     except StorageNotFoundError as err:
         raise web.HTTPNotFound(reason=err.roll_up) from err
     except StorageError as err:
