from aries_cloudagent.tests import mock
from unittest import IsolatedAsyncioTestCase

from ......core.oob_processor import OobMessageProcessor
from ......anoncreds.holder import AnonCredsHolder
from ......messaging.decorators.attach_decorator import AttachDecorator
from ......messaging.request_context import RequestContext
from ......messaging.responder import MockResponder
from ......storage.error import StorageNotFoundError
from ......transport.inbound.receipt import MessageReceipt

from ...formats.indy import handler as test_indy_handler

from ...messages.pres_format import V20PresFormat
from ...messages.pres_proposal import V20PresProposal
from ...messages.pres_request import V20PresRequest

from .. import pres_request_handler as test_module

S_ID = "NcYxiDXkpYi6ov5FcYDi1e:2:vidya:1.0"
CD_ID = f"NcYxiDXkpYi6ov5FcYDi1e:3:CL:{S_ID}:tag1"
INDY_PROOF_REQ = {
    "name": "proof-request",
    "version": "1.0",
    "nonce": "1234567890",
    "requested_attributes": {
        "0_favourite_uuid": {
            "name": "favourite",
            "restrictions": [
                {
                    "cred_def_id": CD_ID,
                }
            ],
        },
        "1_icon_uuid": {
            "name": "icon",
            "restrictions": [
                {
                    "cred_def_id": CD_ID,
                }
            ],
        },
    },
    "requested_predicates": {},
}
INDY_PROOF_REQ_PRED = {
    "name": "proof-request",
    "version": "1.0",
    "nonce": "1234567890",
    "requested_attributes": {},
    "requested_predicates": {
        "0_score_GE_uuid": {
            "name": "score",
            "p_type": ">=",
            "p_value": 1000000,
            "restrictions": [
                {
                    "cred_def_id": CD_ID,
                }
            ],
        }
    },
}
DIF_PROOF_REQ = {
    "options": {
        "challenge": "3fa85f64-5717-4562-b3fc-2c963f66afa6",
        "domain": "4jt78h47fh47",
    },
    "presentation_definition": {
        "id": "32f54163-7166-48f1-93d8-ff217bdb0653",
        "submission_requirements": [
            {
                "name": "Citizenship Information",
                "rule": "pick",
                "count": 1,
                "from_nested": [
                    {
                        "name": "United States Citizenship Proofs",
                        "purpose": "We need you to prove you are a US citizen.",
                        "rule": "all",
                        "from": "A",
                    },
                    {
                        "name": "European Union Citizenship Proofs",
                        "purpose": "We need you to prove you are a citizen of a EU country.",
                        "rule": "all",
                        "from": "B",
                    },
                ],
            }
        ],
        "input_descriptors": [
            {
                "id": "citizenship_input_1",
                "name": "EU Driver's License",
                "group": ["A"],
                "schema": [
                    {"uri": "https://www.w3.org/2018/credentials#VerifiableCredential"}
                ],
                "constraints": {
                    "fields": [
                        {
                            "path": ["$.issuer.id", "$.issuer", "$.vc.issuer.id"],
                            "purpose": "The claim must be from one of the specified issuers",
                            "filter": {
                                "type": "string",
                                "enum": ["did:sov:4cLztgZYocjqTdAZM93t27"],
                            },
                        }
                    ]
                },
            },
            {
                "id": "citizenship_input_2",
                "name": "US Passport",
                "group": ["B"],
                "schema": [
                    {"uri": "https://www.w3.org/2018/credentials#VerifiableCredential"}
                ],
                "constraints": {
                    "fields": [
                        {
                            "path": ["$.issuanceDate", "$.vc.issuanceDate"],
                            "filter": {
                                "type": "string",
                                "format": "date",
                                "maximum": "2009-5-16",
                            },
                        }
                    ]
                },
            },
        ],
    },
}

DIF_PROP_REQ = {
    "input_descriptors": [
        {
            "id": "citizenship_input_1",
            "name": "EU Driver's License",
            "group": ["A"],
            "schema": [
                {"uri": "https://www.w3.org/2018/credentials#VerifiableCredential"}
            ],
            "constraints": {
                "fields": [
                    {
                        "path": ["$.issuer.id", "$.issuer", "$.vc.issuer.id"],
                        "purpose": "The claim must be from one of the specified issuers",
                        "filter": {
                            "type": "string",
                            "enum": ["did:sov:4cLztgZYocjqTdAZM93t27"],
                        },
                    }
                ]
            },
        },
        {
            "id": "citizenship_input_2",
            "name": "US Passport",
            "group": ["B"],
            "schema": [
                {"uri": "https://www.w3.org/2018/credentials#VerifiableCredential"}
            ],
            "constraints": {
                "fields": [
                    {
                        "path": ["$.issuanceDate", "$.vc.issuanceDate"],
                        "filter": {
                            "type": "string",
                            "format": "date",
                            "maximum": "2009-5-16",
                        },
                    }
                ]
            },
        },
    ]
}


class TestPresRequestHandler(IsolatedAsyncioTestCase):
    async def test_called(self):
        request_context = RequestContext.test_context()
        request_context.connection_record = mock.MagicMock()
        request_context.connection_record.connection_id = "dummy"
        request_context.message_receipt = MessageReceipt()
        request_context.message = V20PresRequest()
        request_context.message.attachment = mock.MagicMock(
            return_value=mock.MagicMock()
        )

        mock_oob_processor = mock.MagicMock(
            find_oob_record_for_inbound_message=mock.CoroutineMock(
                return_value=mock.MagicMock()
            )
        )
        request_context.injector.bind_instance(OobMessageProcessor, mock_oob_processor)

        pres_proposal = V20PresProposal(
            formats=[
                V20PresFormat(
                    attach_id="indy",
                    format_=V20PresFormat.Format.INDY.aries,
                )
            ],
            proposals_attach=[
                AttachDecorator.data_base64(INDY_PROOF_REQ, ident="indy")
            ],
        )
        px_rec_instance = test_module.V20PresExRecord(
            pres_proposal=pres_proposal.serialize(),
            auto_present=True,
        )

        with mock.patch.object(
            test_module, "V20PresManager", autospec=True
        ) as mock_pres_mgr, mock.patch.object(
            test_module, "V20PresExRecord", autospec=True
        ) as mock_px_rec_cls:
            mock_px_rec_cls.retrieve_by_tag_filter = mock.CoroutineMock(
                return_value=px_rec_instance
            )

            mock_pres_mgr.return_value.receive_pres_request = mock.CoroutineMock(
                return_value=mock.MagicMock(auto_present=False)
            )

            request_context.connection_ready = True
            handler = test_module.V20PresRequestHandler()
            responder = MockResponder()
            await handler.handle(request_context, responder)

        mock_pres_mgr.return_value.receive_pres_request.assert_called_once_with(
            px_rec_instance
        )
        mock_oob_processor.find_oob_record_for_inbound_message.assert_called_once_with(
            request_context
        )
        assert not responder.messages

    async def test_called_not_found(self):
        request_context = RequestContext.test_context()
        request_context.connection_record = mock.MagicMock()
        request_context.connection_record.connection_id = "dummy"
        request_context.message_receipt = MessageReceipt()
        request_context.message = V20PresRequest()
        request_context.message.attachment = mock.MagicMock(
            return_value=mock.MagicMock()
        )

        mock_oob_processor = mock.MagicMock(
            find_oob_record_for_inbound_message=mock.CoroutineMock(
                return_value=mock.MagicMock()
            )
        )
        request_context.injector.bind_instance(OobMessageProcessor, mock_oob_processor)

        pres_proposal = V20PresProposal(
            formats=[
                V20PresFormat(
                    attach_id="indy",
                    format_=V20PresFormat.Format.INDY.aries,
                )
            ],
            proposals_attach=[
                AttachDecorator.data_base64(INDY_PROOF_REQ, ident="indy")
            ],
        )
        px_rec_instance = test_module.V20PresExRecord(
            pres_proposal=pres_proposal.serialize(),
            auto_present=True,
        )

        with mock.patch.object(
            test_module, "V20PresManager", autospec=True
        ) as mock_pres_mgr, mock.patch.object(
            test_module, "V20PresExRecord", autospec=True
        ) as mock_px_rec_cls:
            mock_px_rec_cls.retrieve_by_tag_filter = mock.CoroutineMock(
                side_effect=StorageNotFoundError
            )
            mock_px_rec_cls.return_value = px_rec_instance

            mock_pres_mgr.return_value.receive_pres_request = mock.CoroutineMock(
                return_value=mock.MagicMock(auto_present=False)
            )

            request_context.connection_ready = True
            handler = test_module.V20PresRequestHandler()
            responder = MockResponder()
            await handler.handle(request_context, responder)

        mock_pres_mgr.return_value.receive_pres_request.assert_called_once_with(
            px_rec_instance
        )
        mock_oob_processor.find_oob_record_for_inbound_message.assert_called_once_with(
            request_context
        )
        assert not responder.messages

    async def test_called_auto_present_x(self):
        request_context = RequestContext.test_context()
        request_context.connection_record = mock.MagicMock()
        request_context.connection_record.connection_id = "dummy"
        request_context.message = V20PresRequest()
        request_context.message.attachment = mock.MagicMock(return_value=INDY_PROOF_REQ)
        request_context.message_receipt = MessageReceipt()

        pres_proposal = V20PresProposal(
            formats=[
                V20PresFormat(
                    attach_id="indy",
                    format_=V20PresFormat.Format.INDY.aries,
                )
            ],
            proposals_attach=[
                AttachDecorator.data_base64(INDY_PROOF_REQ, ident="indy")
            ],
        )
        mock_px_rec = mock.MagicMock(
            pres_proposal=pres_proposal.serialize(),
            auto_present=True,
            save_error_state=mock.CoroutineMock(),
        )

        mock_oob_processor = mock.MagicMock(
            find_oob_record_for_inbound_message=mock.CoroutineMock(
                return_value=mock.MagicMock()
            )
        )
        mock_holder = mock.MagicMock(
            get_credentials_for_presentation_request_by_referent=(
                mock.CoroutineMock(return_value=[{"cred_info": {"referent": "dummy"}}])
            )
        )
        request_context.injector.bind_instance(AnonCredsHolder, mock_holder)
        request_context.injector.bind_instance(OobMessageProcessor, mock_oob_processor)

        with mock.patch.object(
            test_module, "V20PresManager", autospec=True
        ) as mock_pres_mgr, mock.patch.object(
            test_module, "V20PresExRecord", autospec=True
        ) as mock_pres_ex_rec_cls:
            mock_pres_ex_rec_cls.return_value = mock_px_rec
            mock_pres_ex_rec_cls.retrieve_by_tag_filter = mock.CoroutineMock(
                return_value=mock_px_rec
            )
            mock_pres_mgr.return_value.receive_pres_request = mock.CoroutineMock(
                return_value=mock_px_rec
            )

<<<<<<< HEAD
            mock_pres_mgr.return_value.create_pres = async_mock.CoroutineMock(
                side_effect=test_module.AnonCredsHolderError()
=======
            mock_pres_mgr.return_value.create_pres = mock.CoroutineMock(
                side_effect=test_module.IndyHolderError()
>>>>>>> 8a7e4630
            )

            request_context.connection_ready = True
            handler = test_module.V20PresRequestHandler()
            responder = MockResponder()

            with mock.patch.object(
                handler._logger, "exception", mock.MagicMock()
            ) as mock_log_exc:
                await handler.handle(request_context, responder)
                mock_log_exc.assert_called_once()

    async def test_called_auto_present_indy(self):
        request_context = RequestContext.test_context()
        request_context.connection_record = mock.MagicMock()
        request_context.connection_record.connection_id = "dummy"
        request_context.message = V20PresRequest()
        request_context.message.attachment = mock.MagicMock(return_value=INDY_PROOF_REQ)
        request_context.message_receipt = MessageReceipt()

        mock_oob_processor = mock.MagicMock(
            find_oob_record_for_inbound_message=mock.CoroutineMock(
                return_value=mock.MagicMock()
            )
        )
        request_context.injector.bind_instance(OobMessageProcessor, mock_oob_processor)

        pres_proposal = V20PresProposal(
            formats=[
                V20PresFormat(
                    attach_id="indy",
                    format_=V20PresFormat.Format.INDY.aries,
                )
            ],
            proposals_attach=[
                AttachDecorator.data_base64(INDY_PROOF_REQ, ident="indy")
            ],
        )
        mock_px_rec = test_module.V20PresExRecord(
            pres_proposal=pres_proposal.serialize(),
            auto_present=True,
        )

        mock_holder = mock.MagicMock(
            get_credentials_for_presentation_request_by_referent=(
                mock.CoroutineMock(return_value=[{"cred_info": {"referent": "dummy"}}])
            )
        )
        request_context.injector.bind_instance(AnonCredsHolder, mock_holder)

        with mock.patch.object(
            test_module, "V20PresManager", autospec=True
        ) as mock_pres_mgr, mock.patch.object(
            test_module, "V20PresExRecord", autospec=True
        ) as mock_pres_ex_rec_cls:
            mock_pres_ex_rec_cls.return_value = mock_px_rec
            mock_pres_ex_rec_cls.retrieve_by_tag_filter = mock.CoroutineMock(
                return_value=mock_px_rec
            )
            mock_pres_mgr.return_value.receive_pres_request = mock.CoroutineMock(
                return_value=mock_px_rec
            )

            mock_pres_mgr.return_value.create_pres = mock.CoroutineMock(
                return_value=(mock_px_rec, "pres message")
            )

            request_context.connection_ready = True
            handler = test_module.V20PresRequestHandler()
            responder = MockResponder()

            await handler.handle(request_context, responder)
            mock_pres_mgr.return_value.create_pres.assert_called_once()

        mock_pres_mgr.return_value.receive_pres_request.assert_called_once_with(
            mock_px_rec
        )
        mock_oob_processor.find_oob_record_for_inbound_message.assert_called_once_with(
            request_context
        )
        messages = responder.messages
        assert len(messages) == 1
        (result, target) = messages[0]
        assert result == "pres message"
        assert target == {}

    async def test_called_auto_present_dif(self):
        request_context = RequestContext.test_context()
        request_context.connection_record = mock.MagicMock()
        request_context.connection_record.connection_id = "dummy"
        request_context.message = V20PresRequest(
            formats=[
                V20PresFormat(
                    attach_id="dif",
                    format_=V20PresFormat.Format.DIF.aries,
                )
            ]
        )
        request_context.message.attachment = mock.MagicMock(return_value=DIF_PROOF_REQ)
        request_context.message_receipt = MessageReceipt()

        mock_oob_processor = mock.MagicMock(
            find_oob_record_for_inbound_message=mock.CoroutineMock(
                return_value=mock.MagicMock()
            )
        )
        request_context.injector.bind_instance(OobMessageProcessor, mock_oob_processor)

        pres_proposal = V20PresProposal(
            formats=[
                V20PresFormat(
                    attach_id="dif",
                    format_=V20PresFormat.Format.DIF.aries,
                )
            ],
            proposals_attach=[AttachDecorator.data_json(DIF_PROP_REQ, ident="dif")],
        )

        px_rec_instance = test_module.V20PresExRecord(
            pres_proposal=pres_proposal,
            auto_present=True,
        )
        with mock.patch.object(
            test_module, "V20PresManager", autospec=True
        ) as mock_pres_mgr, mock.patch.object(
            test_module, "V20PresExRecord", autospec=True
        ) as mock_pres_ex_rec_cls:
            mock_pres_ex_rec_cls.return_value = px_rec_instance
            mock_pres_ex_rec_cls.retrieve_by_tag_filter = mock.CoroutineMock(
                return_value=px_rec_instance
            )
            mock_pres_mgr.return_value.receive_pres_request = mock.CoroutineMock(
                return_value=px_rec_instance
            )

            mock_pres_mgr.return_value.create_pres = mock.CoroutineMock(
                return_value=(px_rec_instance, "pres message")
            )
            request_context.connection_ready = True
            handler_inst = test_module.V20PresRequestHandler()
            responder = MockResponder()
            await handler_inst.handle(request_context, responder)
            mock_pres_mgr.return_value.create_pres.assert_called_once()

        mock_pres_mgr.return_value.receive_pres_request.assert_called_once_with(
            px_rec_instance
        )
        mock_oob_processor.find_oob_record_for_inbound_message.assert_called_once_with(
            request_context
        )
        messages = responder.messages
        assert len(messages) == 1
        (result, target) = messages[0]
        assert result == "pres message"
        assert target == {}

    async def test_called_auto_present_no_preview(self):
        request_context = RequestContext.test_context()
        request_context.connection_record = mock.MagicMock()
        request_context.connection_record.connection_id = "dummy"
        request_context.message = V20PresRequest(
            formats=[
                V20PresFormat(
                    attach_id="indy",
                    format_=V20PresFormat.Format.INDY.aries,
                )
            ]
        )
        request_context.message.attachment = mock.MagicMock(return_value=INDY_PROOF_REQ)
        request_context.message_receipt = MessageReceipt()
        px_rec_instance = test_module.V20PresExRecord(auto_present=True)

        mock_oob_processor = mock.MagicMock(
            find_oob_record_for_inbound_message=mock.CoroutineMock(
                return_value=mock.MagicMock()
            )
        )
        request_context.injector.bind_instance(OobMessageProcessor, mock_oob_processor)
        mock_holder = mock.MagicMock(
            get_credentials_for_presentation_request_by_referent=(
                mock.CoroutineMock(
                    return_value=[
                        {"cred_info": {"referent": "dummy-0"}},
                        {"cred_info": {"referent": "dummy-1"}},
                    ]
                )
            )
        )
        request_context.injector.bind_instance(AnonCredsHolder, mock_holder)

        with mock.patch.object(
            test_module, "V20PresManager", autospec=True
        ) as mock_pres_mgr, mock.patch.object(
            test_module, "V20PresExRecord", autospec=True
        ) as mock_pres_ex_rec_cls:
            mock_pres_ex_rec_cls.return_value = px_rec_instance
            mock_pres_ex_rec_cls.retrieve_by_tag_filter = mock.CoroutineMock(
                return_value=px_rec_instance
            )
            mock_pres_mgr.return_value.receive_pres_request = mock.CoroutineMock(
                return_value=px_rec_instance
            )

            mock_pres_mgr.return_value.create_pres = mock.CoroutineMock(
                return_value=(px_rec_instance, "pres message")
            )
            request_context.connection_ready = True
            handler = test_module.V20PresRequestHandler()
            responder = MockResponder()
            await handler.handle(request_context, responder)
            mock_pres_mgr.return_value.create_pres.assert_called_once()

        mock_pres_mgr.return_value.receive_pres_request.assert_called_once_with(
            px_rec_instance
        )
        mock_oob_processor.find_oob_record_for_inbound_message.assert_called_once_with(
            request_context
        )
        messages = responder.messages
        assert len(messages) == 1
        (result, target) = messages[0]
        assert result == "pres message"
        assert target == {}

    async def test_called_auto_present_pred_no_match(self):
        request_context = RequestContext.test_context()
        request_context.connection_record = mock.MagicMock()
        request_context.connection_record.connection_id = "dummy"
        request_context.message = V20PresRequest()
        request_context.message.attachment = mock.MagicMock(return_value=INDY_PROOF_REQ)
        request_context.message_receipt = MessageReceipt()
        pres_proposal = V20PresProposal(
            formats=[
                V20PresFormat(
                    attach_id="indy",
                    format_=V20PresFormat.Format.INDY.aries,
                )
            ],
            proposals_attach=[
                AttachDecorator.data_base64(INDY_PROOF_REQ, ident="indy")
            ],
        )
        mock_px_rec = mock.MagicMock(
            pres_proposal=pres_proposal.serialize(),
            auto_present=True,
            save_error_state=mock.CoroutineMock(),
        )

        mock_oob_processor = mock.MagicMock(
            find_oob_record_for_inbound_message=mock.CoroutineMock(
                return_value=mock.MagicMock()
            )
        )
        request_context.injector.bind_instance(OobMessageProcessor, mock_oob_processor)

        mock_holder = mock.MagicMock(
            get_credentials_for_presentation_request_by_referent=(
                mock.CoroutineMock(return_value=[])
            )
        )
        request_context.injector.bind_instance(AnonCredsHolder, mock_holder)

        with mock.patch.object(
            test_module, "V20PresManager", autospec=True
        ) as mock_pres_mgr, mock.patch.object(
            test_module, "V20PresExRecord", autospec=True
        ) as mock_pres_ex_rec_cls:
            mock_pres_ex_rec_cls.return_value = mock_px_rec
            mock_pres_ex_rec_cls.retrieve_by_tag_filter = mock.CoroutineMock(
                return_value=mock_px_rec
            )
            mock_pres_mgr.return_value.receive_pres_request = mock.CoroutineMock(
                return_value=mock_px_rec
            )

            mock_pres_mgr.return_value.create_pres = mock.CoroutineMock(
                side_effect=test_indy_handler.V20PresFormatHandlerError
            )
            request_context.connection_ready = True
            handler = test_module.V20PresRequestHandler()
            responder = MockResponder()

            await handler.handle(request_context, responder)
            mock_px_rec.save_error_state.assert_called_once()

        mock_pres_mgr.return_value.receive_pres_request.assert_called_once_with(
            mock_px_rec
        )
        mock_oob_processor.find_oob_record_for_inbound_message.assert_called_once_with(
            request_context
        )

    async def test_called_auto_present_pred_single_match(self):
        request_context = RequestContext.test_context()
        request_context.connection_record = mock.MagicMock()
        request_context.connection_record.connection_id = "dummy"
        request_context.message = V20PresRequest(
            formats=[
                V20PresFormat(
                    attach_id="indy",
                    format_=V20PresFormat.Format.INDY.aries,
                )
            ]
        )
        request_context.message.attachment = mock.MagicMock(
            return_value=INDY_PROOF_REQ_PRED
        )
        request_context.message_receipt = MessageReceipt()
        px_rec_instance = test_module.V20PresExRecord(auto_present=True)

        mock_oob_processor = mock.MagicMock(
            find_oob_record_for_inbound_message=mock.CoroutineMock(
                return_value=mock.MagicMock()
            )
        )
        request_context.injector.bind_instance(OobMessageProcessor, mock_oob_processor)

        mock_holder = mock.MagicMock(
            get_credentials_for_presentation_request_by_referent=(
                mock.CoroutineMock(
                    return_value=[{"cred_info": {"referent": "dummy-0"}}]
                )
            )
        )
        request_context.injector.bind_instance(AnonCredsHolder, mock_holder)

        with mock.patch.object(
            test_module, "V20PresManager", autospec=True
        ) as mock_pres_mgr, mock.patch.object(
            test_module, "V20PresExRecord", autospec=True
        ) as mock_pres_ex_rec_cls:
            mock_pres_ex_rec_cls.return_value = px_rec_instance
            mock_pres_ex_rec_cls.retrieve_by_tag_filter = mock.CoroutineMock(
                return_value=px_rec_instance
            )
            mock_pres_mgr.return_value.receive_pres_request = mock.CoroutineMock(
                return_value=px_rec_instance
            )

            mock_pres_mgr.return_value.create_pres = mock.CoroutineMock(
                return_value=(px_rec_instance, "pres message")
            )
            request_context.connection_ready = True
            handler = test_module.V20PresRequestHandler()
            responder = MockResponder()
            await handler.handle(request_context, responder)
            mock_pres_mgr.return_value.create_pres.assert_called_once()

        mock_pres_mgr.return_value.receive_pres_request.assert_called_once_with(
            px_rec_instance
        )
        mock_oob_processor.find_oob_record_for_inbound_message.assert_called_once_with(
            request_context
        )
        messages = responder.messages
        assert len(messages) == 1
        (result, target) = messages[0]
        assert result == "pres message"
        assert target == {}

    async def test_called_auto_present_pred_multi_match(self):
        request_context = RequestContext.test_context()
        request_context.connection_record = mock.MagicMock()
        request_context.connection_record.connection_id = "dummy"
        request_context.message = V20PresRequest(
            formats=[
                V20PresFormat(
                    attach_id="indy",
                    format_=V20PresFormat.Format.INDY.aries,
                )
            ]
        )
        request_context.message.attachment = mock.MagicMock(
            return_value=INDY_PROOF_REQ_PRED
        )
        request_context.message_receipt = MessageReceipt()
        px_rec_instance = test_module.V20PresExRecord(auto_present=True)

        mock_oob_processor = mock.MagicMock(
            find_oob_record_for_inbound_message=mock.CoroutineMock(
                return_value=mock.MagicMock()
            )
        )
        request_context.injector.bind_instance(OobMessageProcessor, mock_oob_processor)

        mock_holder = mock.MagicMock(
            get_credentials_for_presentation_request_by_referent=(
                mock.CoroutineMock(
                    return_value=[
                        {"cred_info": {"referent": "dummy-0"}},
                        {"cred_info": {"referent": "dummy-1"}},
                    ]
                )
            )
        )
        request_context.injector.bind_instance(AnonCredsHolder, mock_holder)

        with mock.patch.object(
            test_module, "V20PresManager", autospec=True
        ) as mock_pres_mgr, mock.patch.object(
            test_module, "V20PresExRecord", autospec=True
        ) as mock_pres_ex_rec_cls:
            mock_pres_ex_rec_cls.return_value = px_rec_instance
            mock_pres_ex_rec_cls.retrieve_by_tag_filter = mock.CoroutineMock(
                return_value=px_rec_instance
            )
            mock_pres_mgr.return_value.receive_pres_request = mock.CoroutineMock(
                return_value=px_rec_instance
            )

            mock_pres_mgr.return_value.create_pres = mock.CoroutineMock(
                return_value=(px_rec_instance, "pres message")
            )
            request_context.connection_ready = True
            handler = test_module.V20PresRequestHandler()
            responder = MockResponder()
            await handler.handle(request_context, responder)
            mock_pres_mgr.return_value.create_pres.assert_called_once()

        mock_pres_mgr.return_value.receive_pres_request.assert_called_once_with(
            px_rec_instance
        )
        mock_oob_processor.find_oob_record_for_inbound_message.assert_called_once_with(
            request_context
        )
        messages = responder.messages
        assert len(messages) == 1
        (result, target) = messages[0]
        assert result == "pres message"
        assert target == {}

    async def test_called_auto_present_multi_cred_match_reft(self):
        request_context = RequestContext.test_context()
        request_context.connection_record = mock.MagicMock()
        request_context.connection_record.connection_id = "dummy"
        request_context.message = V20PresRequest(
            formats=[
                V20PresFormat(
                    attach_id="indy",
                    format_=V20PresFormat.Format.INDY.aries,
                )
            ]
        )
        request_context.message.attachment = mock.MagicMock(return_value=INDY_PROOF_REQ)
        request_context.message_receipt = MessageReceipt()
        pres_proposal = V20PresProposal(
            formats=[
                V20PresFormat(
                    attach_id="indy",
                    format_=V20PresFormat.Format.INDY.aries,
                )
            ],
            proposals_attach=[
                AttachDecorator.data_base64(INDY_PROOF_REQ, ident="indy")
            ],
        )

        mock_oob_processor = mock.MagicMock(
            find_oob_record_for_inbound_message=mock.CoroutineMock(
                return_value=mock.MagicMock()
            )
        )
        request_context.injector.bind_instance(OobMessageProcessor, mock_oob_processor)

        mock_holder = mock.MagicMock(
            get_credentials_for_presentation_request_by_referent=(
                mock.CoroutineMock(
                    return_value=[
                        {
                            "cred_info": {
                                "referent": "dummy-0",
                                "cred_def_id": CD_ID,
                                "attrs": {
                                    "ident": "zero",
                                    "favourite": "potato",
                                    "icon": "cG90YXRv",
                                },
                            }
                        },
                        {
                            "cred_info": {
                                "referent": "dummy-1",
                                "cred_def_id": CD_ID,
                                "attrs": {
                                    "ident": "one",
                                    "favourite": "spud",
                                    "icon": "c3B1ZA==",
                                },
                            }
                        },
                        {
                            "cred_info": {
                                "referent": "dummy-2",
                                "cred_def_id": CD_ID,
                                "attrs": {
                                    "ident": "two",
                                    "favourite": "patate",
                                    "icon": "cGF0YXRl",
                                },
                            }
                        },
                    ]
                )
            )
        )
        request_context.injector.bind_instance(AnonCredsHolder, mock_holder)

        px_rec_instance = test_module.V20PresExRecord(
            pres_proposal=pres_proposal.serialize(),
            auto_present=True,
        )
        with mock.patch.object(
            test_module, "V20PresManager", autospec=True
        ) as mock_pres_mgr, mock.patch.object(
            test_module, "V20PresExRecord", autospec=True
        ) as mock_pres_ex_rec_cls:
            mock_pres_ex_rec_cls.return_value = px_rec_instance
            mock_pres_ex_rec_cls.retrieve_by_tag_filter = mock.CoroutineMock(
                return_value=px_rec_instance
            )
            mock_pres_mgr.return_value.receive_pres_request = mock.CoroutineMock(
                return_value=px_rec_instance
            )

            mock_pres_mgr.return_value.create_pres = mock.CoroutineMock(
                return_value=(px_rec_instance, "pres message")
            )
            request_context.connection_ready = True
            handler = test_module.V20PresRequestHandler()
            responder = MockResponder()
            await handler.handle(request_context, responder)
            mock_pres_mgr.return_value.create_pres.assert_called_once()

        mock_pres_mgr.return_value.receive_pres_request.assert_called_once_with(
            px_rec_instance
        )
        mock_oob_processor.find_oob_record_for_inbound_message.assert_called_once_with(
            request_context
        )
        messages = responder.messages
        assert len(messages) == 1
        (result, target) = messages[0]
        assert result == "pres message"
        assert target == {}

    async def test_called_not_ready(self):
        request_context = RequestContext.test_context()
        request_context.message_receipt = MessageReceipt()
        request_context.connection_record = mock.MagicMock()

        with mock.patch.object(
            test_module, "V20PresManager", autospec=True
        ) as mock_pres_mgr:
            mock_pres_mgr.return_value.receive_pres_request = mock.CoroutineMock()
            request_context.message = V20PresRequest()
            request_context.connection_ready = False
            handler = test_module.V20PresRequestHandler()
            responder = MockResponder()
            with self.assertRaises(test_module.HandlerException) as err:
                await handler.handle(request_context, responder)
            assert (
                err.exception.message
                == "Connection used for presentation request not ready"
            )

        assert not responder.messages

    async def test_no_conn_no_oob(self):
        request_context = RequestContext.test_context()
        request_context.message_receipt = MessageReceipt()

        mock_oob_processor = mock.MagicMock(
            find_oob_record_for_inbound_message=mock.CoroutineMock(
                # No oob record found
                return_value=None
            )
        )
        request_context.injector.bind_instance(OobMessageProcessor, mock_oob_processor)

        request_context.message = V20PresRequest()
        handler = test_module.V20PresRequestHandler()
        responder = MockResponder()
        with self.assertRaises(test_module.HandlerException) as err:
            await handler.handle(request_context, responder)
        assert (
            err.exception.message
            == "No connection or associated connectionless exchange found for presentation request"
        )

        assert not responder.messages<|MERGE_RESOLUTION|>--- conflicted
+++ resolved
@@ -351,13 +351,8 @@
                 return_value=mock_px_rec
             )
 
-<<<<<<< HEAD
             mock_pres_mgr.return_value.create_pres = async_mock.CoroutineMock(
                 side_effect=test_module.AnonCredsHolderError()
-=======
-            mock_pres_mgr.return_value.create_pres = mock.CoroutineMock(
-                side_effect=test_module.IndyHolderError()
->>>>>>> 8a7e4630
             )
 
             request_context.connection_ready = True
