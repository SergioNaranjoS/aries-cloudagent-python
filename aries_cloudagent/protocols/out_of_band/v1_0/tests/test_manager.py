--- conflicted
+++ resolved
@@ -329,36 +329,6 @@
             assert invite.invitation["label"] == "test123"
             mock_get_default_mediator.assert_not_called()
 
-<<<<<<< HEAD
-    async def test_create_invitation_ledger_x(self):
-        self.session.context.update_settings({"public_invites": True})
-
-        self.ledger.__aenter__ = async_mock.CoroutineMock(return_value=self.ledger)
-        self.session.context.injector.bind_instance(BaseLedger, self.ledger)
-
-        with async_mock.patch.object(
-            InMemoryWallet, "get_public_did", autospec=True
-        ) as mock_wallet_get_public_did, async_mock.patch.object(
-            self.ledger, "get_endpoint_for_did", async_mock.CoroutineMock()
-        ) as mock_ledger_get_endpoint_for_did:
-            mock_ledger_get_endpoint_for_did.side_effect = test_module.LedgerError()
-            mock_wallet_get_public_did.return_value = DIDInfo(
-                TestConfig.test_did,
-                TestConfig.test_verkey,
-                None,
-                method=DIDMethod.SOV,
-                key_type=KeyType.ED25519,
-            )
-            with self.assertRaises(OutOfBandManagerError) as context:
-                await self.manager.create_invitation(
-                    my_endpoint=TestConfig.test_endpoint,
-                    public=True,
-                    hs_protos=[HSProto.RFC23],
-                )
-            assert "Error getting endpoint" in str(context.exception)
-
-=======
->>>>>>> d3ffb0de
     async def test_create_invitation_multitenant_local(self):
         self.session.context.update_settings(
             {
@@ -403,7 +373,11 @@
             InMemoryWallet, "get_public_did", autospec=True
         ) as mock_wallet_get_public_did:
             mock_wallet_get_public_did.return_value = DIDInfo(
-                self.test_did, self.test_verkey, None, method=DIDMethod.SOV, key_type=KeyType.ED25519
+                self.test_did,
+                self.test_verkey,
+                None,
+                method=DIDMethod.SOV,
+                key_type=KeyType.ED25519,
             )
             await self.manager.create_invitation(
                 hs_protos=[HSProto.RFC23],
