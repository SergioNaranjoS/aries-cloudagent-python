"""Classes to manage connections."""

import asyncio
import json
import logging

from typing import Mapping, Sequence, Optional

from aries_cloudagent.protocols.coordinate_mediation.v1_0.manager import (
    MediationManager,
)

from ....connections.base_manager import BaseConnectionManager
from ....connections.models.conn_record import ConnRecord
from ....connections.util import mediation_record_if_id
from ....core.error import BaseError
from ....core.profile import ProfileSession
from ....indy.holder import IndyHolder
from ....messaging.responder import BaseResponder
from ....messaging.decorators.attach_decorator import AttachDecorator
from ....ledger.base import BaseLedger
from ....ledger.error import LedgerError
from ....multitenant.manager import MultitenantManager
from ....storage.error import StorageNotFoundError
from ....transport.inbound.receipt import MessageReceipt
from ....wallet.base import BaseWallet
from ....wallet.util import naked_to_did_key, b64_to_bytes, did_key_to_naked

from ...connections.v1_0.manager import ConnectionManager
from ...connections.v1_0.messages.connection_invitation import ConnectionInvitation
from ...didcomm_prefix import DIDCommPrefix
from ...didexchange.v1_0.manager import DIDXManager
from ...issue_credential.v1_0.models.credential_exchange import V10CredentialExchange
from ...issue_credential.v2_0.messages.cred_offer import V20CredOffer
from ...issue_credential.v2_0.models.cred_ex_record import V20CredExRecord
from ...present_proof.v1_0.manager import PresentationManager
from ...present_proof.v1_0.message_types import PRESENTATION_REQUEST
from ...present_proof.v1_0.messages.presentation_proposal import PresentationProposal
from ...present_proof.v1_0.models.presentation_exchange import V10PresentationExchange
from ...present_proof.v1_0.util.indy import indy_proof_req_preview2indy_requested_creds

from .messages.invitation import HSProto, InvitationMessage
from .messages.problem_report import ProblemReport
from .messages.reuse import HandshakeReuse
from .messages.reuse_accept import HandshakeReuseAccept
from .messages.service import Service as ServiceMessage
from .models.invitation import InvitationRecord


class OutOfBandManagerError(BaseError):
    """Out of band error."""


class OutOfBandManagerNotImplementedError(BaseError):
    """Out of band error for unimplemented functionality."""


class OutOfBandManager(BaseConnectionManager):
    """Class for managing out of band messages."""

    def __init__(self, session: ProfileSession):
        """
        Initialize a OutOfBandManager.

        Args:
            session: The profile session for this out of band manager
        """
        self._session = session
        self._logger = logging.getLogger(__name__)
        super().__init__(self._session)

    @property
    def session(self) -> ProfileSession:
        """
        Accessor for the current profile session.

        Returns:
            The profile session for this connection manager

        """
        return self._session

    async def create_invitation(
        self,
        my_label: str = None,
        my_endpoint: str = None,
        auto_accept: bool = None,
        public: bool = False,
        hs_protos: Sequence[HSProto] = None,
        multi_use: bool = False,
        alias: str = None,
        attachments: Sequence[Mapping] = None,
        metadata: dict = None,
        mediation_id: str = None,
    ) -> InvitationRecord:
        """
        Generate new connection invitation.

        This interaction represents an out-of-band communication channel. In the future
        and in practice, these sort of invitations will be received over any number of
        channels such as SMS, Email, QR Code, NFC, etc.

        Args:
            my_label: label for this connection
            my_endpoint: endpoint where other party can reach me
            auto_accept: auto-accept a corresponding connection request
                (None to use config)
            public: set to create an invitation from the public DID
            hs_protos: list of handshake protocols to include
            multi_use: set to True to create an invitation for multiple-use connection
            alias: optional alias to apply to connection for later use
            attachments: list of dicts in form of {"id": ..., "type": ...}

        Returns:
            Invitation record

        """
        mediation_mgr = MediationManager(self._session.profile)
        mediation_record = await mediation_record_if_id(
            self._session,
            mediation_id,
            or_default=True,
        )
        keylist_updates = None

        if not (hs_protos or attachments):
            raise OutOfBandManagerError(
                "Invitation must include handshake protocols, "
                "request attachments, or both"
            )

        wallet = self._session.inject(BaseWallet)

        # Multitenancy setup
        multitenant_mgr = self._session.inject(MultitenantManager, required=False)
        wallet_id = self._session.settings.get("wallet.id")
        public_did = None

        accept = bool(
            auto_accept
            or (
                auto_accept is None
                and self._session.settings.get("debug.auto_accept_requests")
            )
        )
        if public:
            if multi_use:
                raise OutOfBandManagerError(
                    "Cannot create public invitation with multi_use"
                )
            if metadata:
                raise OutOfBandManagerError(
                    "Cannot store metadata on public invitations"
                )

        message_attachments = []
        for atch in attachments or []:
            a_type = atch.get("type")
            a_id = atch.get("id")

            if a_type == "credential-offer":
                try:
                    cred_ex_rec = await V10CredentialExchange.retrieve_by_id(
                        self._session,
                        a_id,
                    )
                    message_attachments.append(
                        InvitationMessage.wrap_message(
                            cred_ex_rec.credential_offer_dict
                        )
                    )
                except StorageNotFoundError:
                    cred_ex_rec = await V20CredExRecord.retrieve_by_id(
                        self._session,
                        a_id,
                    )
                    message_attachments.append(
                        InvitationMessage.wrap_message(
                            V20CredOffer.deserialize(
                                cred_ex_rec.cred_offer
                            ).offer()  # default to indy format: will change for DIF
                        )
                    )
            elif a_type == "present-proof":
                pres_ex_rec = await V10PresentationExchange.retrieve_by_id(
                    self._session,
                    a_id,
                )
                message_attachments.append(
                    InvitationMessage.wrap_message(
                        pres_ex_rec.presentation_request_dict
                    )
                )
            else:
                raise OutOfBandManagerError(f"Unknown attachment type: {a_type}")

        handshake_protocols = [
            DIDCommPrefix.qualify_current(hsp.name) for hsp in hs_protos or []
        ] or None
        if public:
            if not self._session.settings.get("public_invites"):
                raise OutOfBandManagerError("Public invitations are not enabled")

            public_did = await wallet.get_public_did()
            if not public_did:
                raise OutOfBandManagerError(
                    "Cannot create public invitation with no public DID"
                )

            invi_msg = InvitationMessage(  # create invitation message
                label=my_label or self._session.settings.get("default_label"),
                handshake_protocols=handshake_protocols,
                request_attach=message_attachments,
                service=[f"did:sov:{public_did.did}"],
            )
            keylist_updates = await mediation_mgr.add_key(
                public_did.verkey, keylist_updates
            )
            ledger = self._session.inject(BaseLedger)
            try:
                async with ledger:
                    base_url = await ledger.get_endpoint_for_did(public_did.did)
                    invi_url = invi_msg.to_url(base_url)
            except LedgerError as ledger_x:
                raise OutOfBandManagerError(
                    "Error getting endpoint for public DID "
                    f"{public_did.did}: {ledger_x}"
                )

            conn_rec = ConnRecord(  # create connection record
                invitation_key=public_did.verkey,
                invitation_msg_id=invi_msg._id,
                their_role=ConnRecord.Role.REQUESTER.rfc23,
                state=ConnRecord.State.INVITATION.rfc23,
                accept=ConnRecord.ACCEPT_AUTO if accept else ConnRecord.ACCEPT_MANUAL,
                alias=alias,
            )

            await conn_rec.save(self._session, reason="Created new invitation")
            await conn_rec.attach_invitation(self._session, invi_msg)

            if multitenant_mgr and wallet_id:  # add mapping for multitenant relay
                await multitenant_mgr.add_key(
                    wallet_id, public_did.verkey, skip_if_exists=True
                )

        else:
            invitation_mode = (
                ConnRecord.INVITATION_MODE_MULTI
                if multi_use
                else ConnRecord.INVITATION_MODE_ONCE
            )

            if not my_endpoint:
                my_endpoint = self._session.settings.get("default_endpoint")

            # Create and store new invitation key
            connection_key = await wallet.create_signing_key()
            keylist_updates = await mediation_mgr.add_key(
                connection_key.verkey, keylist_updates
            )
            # Add mapping for multitenant relay
            if multitenant_mgr and wallet_id:
                await multitenant_mgr.add_key(wallet_id, connection_key.verkey)

            # Create connection record
            conn_rec = ConnRecord(
                invitation_key=connection_key.verkey,
                their_role=ConnRecord.Role.REQUESTER.rfc23,
                state=ConnRecord.State.INVITATION.rfc23,
                accept=ConnRecord.ACCEPT_AUTO if accept else ConnRecord.ACCEPT_MANUAL,
                invitation_mode=invitation_mode,
                alias=alias,
            )
            await conn_rec.save(self._session, reason="Created new connection")

            routing_keys = []
            # The base wallet can act as a mediator for all tenants
            if multitenant_mgr and wallet_id:
                base_mediation_record = await multitenant_mgr.get_default_mediator()

                if base_mediation_record:
                    routing_keys = base_mediation_record.routing_keys
                    my_endpoint = base_mediation_record.endpoint

                    # If we use a mediator for the base wallet we don't
                    # need to register the key at the subwallet mediator
                    # because it only needs to know the key of the base mediator
                    # sub wallet mediator -> base wallet mediator -> agent
                    keylist_updates = None
            if mediation_record:
                routing_keys = [*routing_keys, *mediation_record.routing_keys]
                my_endpoint = mediation_record.endpoint

                # Save that this invitation was created with mediation
                await conn_rec.metadata_set(
                    self._session, "mediation", {"id": mediation_id}
                )

                if keylist_updates:
                    responder = self._session.inject(BaseResponder, required=False)
                    await responder.send(
                        keylist_updates, connection_id=mediation_record.connection_id
                    )
            routing_keys = [
                key if len(key.split(":")) == 3 else naked_to_did_key(key)
                for key in routing_keys
            ]
            # Create connection invitation message
            # Note: Need to split this into two stages to support inbound routing
            # of invitations
            # Would want to reuse create_did_document and convert the result
            invi_msg = InvitationMessage(
                label=my_label or self._session.settings.get("default_label"),
                handshake_protocols=handshake_protocols,
                request_attach=message_attachments,
                service=[
                    ServiceMessage(
                        _id="#inline",
                        _type="did-communication",
                        recipient_keys=[naked_to_did_key(connection_key.verkey)],
                        service_endpoint=my_endpoint,
                        routing_keys=routing_keys,
                    )
                ],
            )
            invi_url = invi_msg.to_url()

            # Update connection record
            conn_rec.invitation_msg_id = invi_msg._id
            await conn_rec.save(self._session, reason="Added Invitation")
            await conn_rec.attach_invitation(self._session, invi_msg)

            if metadata:
                for key, value in metadata.items():
                    await conn_rec.metadata_set(self._session, key, value)

        return InvitationRecord(  # for return via admin API, not storage
            state=InvitationRecord.STATE_INITIAL,
            invi_msg_id=invi_msg._id,
            invitation=invi_msg.serialize(),
            invitation_url=invi_url,
            public_did=public_did,
        )

    async def receive_invitation(
        self,
        invi_msg: InvitationMessage,
        use_existing_connection: bool = True,
        auto_accept: bool = None,
        alias: str = None,
        mediation_id: str = None,
    ) -> dict:
        """Receive an out of band invitation message."""

        ledger: BaseLedger = self._session.inject(BaseLedger)

        if mediation_id:
            try:
                await mediation_record_if_id(self._session, mediation_id)
            except StorageNotFoundError:
                mediation_id = None

        # There must be exactly 1 service entry
        if len(invi_msg.service_blocks) + len(invi_msg.service_dids) != 1:
            raise OutOfBandManagerError("service array must have exactly one element")

        if not (invi_msg.request_attach or invi_msg.handshake_protocols):
            raise OutOfBandManagerError(
                "Invitation must specify handshake_protocols, request_attach, or both"
            )
        # Get the single service item
        if len(invi_msg.service_blocks) >= 1:
            service = invi_msg.service_blocks[0]
            public_did = None
        else:
            # If it's in the did format, we need to convert to a full service block
            # An existing connection can only be reused based on a public DID
            # in an out-of-band message (RFC 0434).
            service_did = invi_msg.service_dids[0]
            async with ledger:
                verkey = await ledger.get_key_for_did(service_did)
                did_key = naked_to_did_key(verkey)
                endpoint = await ledger.get_endpoint_for_did(service_did)
            public_did = service_did.split(":")[-1]
            service = ServiceMessage.deserialize(
                {
                    "id": "#inline",
                    "type": "did-communication",
                    "recipientKeys": [did_key],
                    "routingKeys": [],
                    "serviceEndpoint": endpoint,
                }
            )

        unq_handshake_protos = [
            HSProto.get(hsp)
            for hsp in dict.fromkeys(
                [
                    DIDCommPrefix.unqualify(proto)
                    for proto in invi_msg.handshake_protocols
                ]
            )
        ]

        # Reuse Connection - only if started by an invitation with Public DID
        conn_rec = None
        if public_did is not None:  # invite has public DID: seek existing connection
            tag_filter = {}
            post_filter = {}
            # post_filter["state"] = ConnRecord.State.COMPLETED.rfc160
            post_filter["their_public_did"] = public_did
            conn_rec = await self.find_existing_connection(
                tag_filter=tag_filter, post_filter=post_filter
            )
        if conn_rec is not None:
            num_included_protocols = len(unq_handshake_protos)
            num_included_req_attachments = len(invi_msg.request_attach)
            # With handshake protocol, request attachment; use existing connection
            if (
                num_included_protocols >= 1
                and num_included_req_attachments == 0
                and use_existing_connection
            ):
                await self.create_handshake_reuse_message(
                    invi_msg=invi_msg,
                    conn_record=conn_rec,
                )
                try:
                    await asyncio.wait_for(
                        self.check_reuse_msg_state(
                            conn_rec=conn_rec,
                        ),
                        15,
                    )
                    await conn_rec.metadata_delete(
                        session=self._session, key="reuse_msg_id"
                    )
                    if (
                        await conn_rec.metadata_get(self._session, "reuse_msg_state")
                        == "not_accepted"
                    ):
                        conn_rec = None
                    else:
                        await conn_rec.metadata_delete(
                            session=self._session, key="reuse_msg_state"
                        )
                except asyncio.TimeoutError:
                    # If no reuse_accepted or problem_report message was received within
                    # the 15s timeout then a new connection to be created
                    await conn_rec.metadata_delete(
                        session=self._session, key="reuse_msg_id"
                    )
                    await conn_rec.metadata_delete(
                        session=self._session, key="reuse_msg_state"
                    )
                    conn_rec.state = ConnRecord.State.ABANDONED.rfc160
                    await conn_rec.save(self._session, reason="Sent connection request")
                    conn_rec = None
            # Inverse of the following cases
            # Handshake_Protocol not included
            # Request_Attachment included
            # Use_Existing_Connection Yes
            # Handshake_Protocol included
            # Request_Attachment included
            # Use_Existing_Connection Yes
            elif not (
                (
                    num_included_protocols == 0
                    and num_included_req_attachments >= 1
                    and use_existing_connection
                )
                or (
                    num_included_protocols >= 1
                    and num_included_req_attachments >= 1
                    and use_existing_connection
                )
            ):
                conn_rec = None
        if conn_rec is None:
            if not unq_handshake_protos:
                raise OutOfBandManagerError(
                    (
                        "No existing connection exists and "
                        "handshake_protocol is missing"
                    )
                )
            # Create a new connection
            for proto in unq_handshake_protos:
                if proto is HSProto.RFC23:
                    didx_mgr = DIDXManager(self._session)
                    conn_rec = await didx_mgr.receive_invitation(
                        invitation=invi_msg,
                        their_public_did=public_did,
                        auto_accept=auto_accept,
<<<<<<< HEAD
                        alias=alias,
=======
                        mediation_id=mediation_id,
>>>>>>> b46280b5
                    )
                elif proto is HSProto.RFC160:
                    service.recipient_keys = [
                        did_key_to_naked(key) for key in service.recipient_keys or []
                    ]
                    service.routing_keys = [
                        did_key_to_naked(key) for key in service.routing_keys
                    ] or []
                    connection_invitation = ConnectionInvitation.deserialize(
                        {
                            "@id": invi_msg._id,
                            "@type": DIDCommPrefix.qualify_current(proto.name),
                            "label": invi_msg.label,
                            "recipientKeys": service.recipient_keys,
                            "serviceEndpoint": service.service_endpoint,
                            "routingKeys": service.routing_keys,
                        }
                    )
                    conn_mgr = ConnectionManager(self._session)
                    conn_rec = await conn_mgr.receive_invitation(
                        invitation=connection_invitation,
                        their_public_did=public_did,
                        auto_accept=auto_accept,
<<<<<<< HEAD
                        alias=alias,
=======
                        mediation_id=mediation_id,
>>>>>>> b46280b5
                    )
                if conn_rec is not None:
                    break

        # Request Attach
        if len(invi_msg.request_attach) >= 1 and conn_rec is not None:
            req_attach = invi_msg.request_attach[0]
            if isinstance(req_attach, AttachDecorator):
                if req_attach.data is not None:
                    req_attach_type = req_attach.data.json["@type"]
                    if DIDCommPrefix.unqualify(req_attach_type) == PRESENTATION_REQUEST:
                        proof_present_mgr = PresentationManager(self._session)
                        indy_proof_request = json.loads(
                            b64_to_bytes(
                                req_attach.data.json["request_presentations~attach"][0][
                                    "data"
                                ]["base64"]
                            )
                        )
                        present_request_msg = req_attach.data.json
                        service_deco = {}
                        oob_invi_service = service.serialize()
                        service_deco["recipientKeys"] = oob_invi_service.get(
                            "recipientKeys"
                        )
                        service_deco["routingKeys"] = oob_invi_service.get(
                            "routingKeys"
                        )
                        service_deco["serviceEndpoint"] = oob_invi_service.get(
                            "serviceEndpoint"
                        )
                        present_request_msg["~service"] = service_deco
                        presentation_ex_record = V10PresentationExchange(
                            connection_id=conn_rec.connection_id,
                            thread_id=present_request_msg["@id"],
                            initiator=V10PresentationExchange.INITIATOR_EXTERNAL,
                            role=V10PresentationExchange.ROLE_PROVER,
                            presentation_request=indy_proof_request,
                            presentation_request_dict=present_request_msg,
                            auto_present=self._session.context.settings.get(
                                "debug.auto_respond_presentation_request"
                            ),
                            trace=(invi_msg._trace is not None),
                        )

                        presentation_ex_record.presentation_request = indy_proof_request
                        presentation_ex_record = (
                            await proof_present_mgr.receive_request(
                                presentation_ex_record
                            )
                        )
                        if presentation_ex_record.auto_present:
                            presentation_preview = None
                            if presentation_ex_record.presentation_proposal_dict:
                                exchange_pres_proposal = PresentationProposal.deserialize(
                                    presentation_ex_record.presentation_proposal_dict
                                )
                                presentation_preview = (
                                    exchange_pres_proposal.presentation_proposal
                                )

                            try:
                                req_creds = (
                                    await indy_proof_req_preview2indy_requested_creds(
                                        indy_proof_request,
                                        presentation_preview,
                                        holder=self._session.inject(IndyHolder),
                                    )
                                )
                            except ValueError as err:
                                self._logger.warning(f"{err}")
                                return

                            (
                                presentation_ex_record,
                                presentation_message,
                            ) = await proof_present_mgr.create_presentation(
                                presentation_exchange_record=presentation_ex_record,
                                requested_credentials=req_creds,
                                comment=(
                                    "auto-presented for proof request nonce={}".format(
                                        indy_proof_request["nonce"]
                                    )
                                ),
                            )
                            responder = self._session.inject(
                                BaseResponder, required=False
                            )
                            connection_targets = await self.fetch_connection_targets(
                                connection=conn_rec
                            )
                            if presentation_message is None:
                                raise OutOfBandManagerError(
                                    "No presentation for proof request nonce={}".format(
                                        indy_proof_request["nonce"]
                                    )
                                )
                            else:
                                if responder:
                                    await responder.send(
                                        message=presentation_message,
                                        target_list=connection_targets,
                                    )
                                return presentation_message.serialize()
                        else:
                            raise OutOfBandManagerError(
                                (
                                    "auto_present setting in configuration is"
                                    " set to false. Cannot respond automatically"
                                    " to presentation requests, building"
                                )
                            )
                    else:
                        raise OutOfBandManagerError(
                            (
                                "Unsupported request~attach type, "
                                "only request-presentation is supported"
                            )
                        )
            else:
                raise OutOfBandManagerError("request~attach is not properly formatted")
        else:
            return conn_rec.serialize()

    async def find_existing_connection(
        self,
        tag_filter: dict,
        post_filter: dict,
    ) -> Optional[ConnRecord]:
        """
        Find existing ConnRecord.

        Args:
            tag_filter: The filter dictionary to apply
            post_filter: Additional value filters to apply matching positively,
                with sequence values specifying alternatives to match (hit any)

        Returns:
            ConnRecord or None

        """
        conn_records = await ConnRecord.query(
            self._session,
            tag_filter=tag_filter,
            post_filter_positive=post_filter,
            alt=True,
        )
        if not conn_records:
            return None
        else:
            for conn_rec in conn_records:
                if conn_rec.state == "active":
                    return conn_rec
            return None

    async def check_reuse_msg_state(
        self,
        conn_rec: ConnRecord,
    ):
        """
        Check reuse message state from the ConnRecord Metadata.

        Args:
            conn_rec: The required ConnRecord with updated metadata

        Returns:

        """
        received = False
        while not received:
            if (
                not await conn_rec.metadata_get(self._session, "reuse_msg_state")
                == "initial"
            ):
                received = True
        return

    async def create_handshake_reuse_message(
        self,
        invi_msg: InvitationMessage,
        conn_record: ConnRecord,
    ) -> None:
        """
        Create and Send a Handshake Reuse message under RFC 0434.

        Args:
            invi_msg: OOB Invitation Message
            service: Service block extracted from the OOB invitation

        Returns:

        Raises:
            OutOfBandManagerError: If there is an issue creating or
            sending the OOB invitation

        """
        try:
            # ID of Out-of-Band invitation to use as a pthid
            # pthid = invi_msg._id
            pthid = conn_record.invitation_msg_id
            reuse_msg = HandshakeReuse()
            thid = reuse_msg._id
            reuse_msg.assign_thread_id(thid=thid, pthid=pthid)
            connection_targets = await self.fetch_connection_targets(
                connection=conn_record
            )
            responder = self._session.inject(BaseResponder, required=False)
            if responder:
                await responder.send(
                    message=reuse_msg,
                    target_list=connection_targets,
                )
                await conn_record.metadata_set(
                    session=self._session, key="reuse_msg_id", value=reuse_msg._id
                )
                await conn_record.metadata_set(
                    session=self._session, key="reuse_msg_state", value="initial"
                )
        except Exception as err:
            raise OutOfBandManagerError(
                f"Error on creating and sending a handshake reuse message: {err}"
            )

    async def receive_reuse_message(
        self,
        reuse_msg: HandshakeReuse,
        receipt: MessageReceipt,
    ) -> None:
        """
        Receive and process a HandshakeReuse message under RFC 0434.

        Process a `HandshakeReuse` message by looking up
        the connection records using the MessageReceipt sender DID.

        Args:
            reuse_msg: The `HandshakeReuse` to process
            receipt: The message receipt

        Returns:

        Raises:
            OutOfBandManagerError: If the existing connection is not active
            or the connection does not exists

        """
        try:
            invi_msg_id = reuse_msg._thread.pthid
            reuse_msg_id = reuse_msg._thread.thid
            tag_filter = {}
            post_filter = {}
            # post_filter["state"] = "active"
            # tag_filter["their_did"] = receipt.sender_did
            post_filter["invitation_msg_id"] = invi_msg_id
            conn_record = await self.find_existing_connection(
                tag_filter=tag_filter, post_filter=post_filter
            )
            responder = self._session.inject(BaseResponder, required=False)
            if conn_record is not None:
                # For ConnRecords created using did-exchange
                reuse_accept_msg = HandshakeReuseAccept()
                reuse_accept_msg.assign_thread_id(thid=reuse_msg_id, pthid=invi_msg_id)
                connection_targets = await self.fetch_connection_targets(
                    connection=conn_record
                )
                if responder:
                    await responder.send(
                        message=reuse_accept_msg,
                        target_list=connection_targets,
                    )
                # This is not required as now we attaching the invitation_msg_id
                # using original invitation [from existing connection]
                #
                # Delete the ConnRecord created; re-use existing connection
                # invi_id_post_filter = {}
                # invi_id_post_filter["invitation_msg_id"] = invi_msg_id
                # conn_rec_to_delete = await self.find_existing_connection(
                #     tag_filter={},
                #     post_filter=invi_id_post_filter,
                # )
                # if conn_rec_to_delete is not None:
                #     if conn_record.connection_id != conn_rec_to_delete.connection_id:
                #         await conn_rec_to_delete.delete_record(session=self._session)
            else:
                conn_record = await self.find_existing_connection(
                    tag_filter={"their_did": receipt.sender_did}, post_filter={}
                )
                # Problem Report is redundant in this case as with no active
                # connection, it cannot reach the invitee any way
                if conn_record is not None:
                    # For ConnRecords created using RFC 0160 connections
                    reuse_accept_msg = HandshakeReuseAccept()
                    reuse_accept_msg.assign_thread_id(
                        thid=reuse_msg_id, pthid=invi_msg_id
                    )
                    connection_targets = await self.fetch_connection_targets(
                        connection=conn_record
                    )
                    if responder:
                        await responder.send(
                            message=reuse_accept_msg,
                            target_list=connection_targets,
                        )
        except StorageNotFoundError:
            raise OutOfBandManagerError(
                (f"No existing ConnRecord found for OOB Invitee, {receipt.sender_did}"),
            )

    async def receive_reuse_accepted_message(
        self,
        reuse_accepted_msg: HandshakeReuseAccept,
        receipt: MessageReceipt,
        conn_record: ConnRecord,
    ) -> None:
        """
        Receive and process a HandshakeReuseAccept message under RFC 0434.

        Process a `HandshakeReuseAccept` message by updating the ConnRecord metadata
        state to `accepted`.

        Args:
            reuse_accepted_msg: The `HandshakeReuseAccept` to process
            receipt: The message receipt

        Returns:

        Raises:
            OutOfBandManagerError: if there is an error in processing the
            HandshakeReuseAccept message

        """
        try:
            invi_msg_id = reuse_accepted_msg._thread.pthid
            thread_reuse_msg_id = reuse_accepted_msg._thread.thid
            conn_reuse_msg_id = await conn_record.metadata_get(
                session=self._session, key="reuse_msg_id"
            )
            assert thread_reuse_msg_id == conn_reuse_msg_id
            await conn_record.metadata_set(
                session=self._session, key="reuse_msg_state", value="accepted"
            )
        except Exception as e:
            raise OutOfBandManagerError(
                (
                    (
                        "Error processing reuse accepted message "
                        f"for OOB invitation {invi_msg_id}, {e}"
                    )
                )
            )

    async def receive_problem_report(
        self,
        problem_report: ProblemReport,
        receipt: MessageReceipt,
        conn_record: ConnRecord,
    ) -> None:
        """
        Receive and process a ProblemReport message from the inviter to invitee.

        Process a `ProblemReport` message by updating  the ConnRecord metadata
        state to `not_accepted`.

        Args:
            problem_report: The `ProblemReport` to process
            receipt: The message receipt

        Returns:

        Raises:
            OutOfBandManagerError: if there is an error in processing the
            HandshakeReuseAccept message

        """
        try:
            invi_msg_id = problem_report._thread.pthid
            thread_reuse_msg_id = problem_report._thread.thid
            conn_reuse_msg_id = await conn_record.metadata_get(
                session=self._session, key="reuse_msg_id"
            )
            assert thread_reuse_msg_id == conn_reuse_msg_id
            await conn_record.metadata_set(
                session=self._session, key="reuse_msg_state", value="not_accepted"
            )
        except Exception as e:
            raise OutOfBandManagerError(
                (
                    (
                        "Error processing problem report message "
                        f"for OOB invitation {invi_msg_id}, {e}"
                    )
                )
            )<|MERGE_RESOLUTION|>--- conflicted
+++ resolved
@@ -493,11 +493,8 @@
                         invitation=invi_msg,
                         their_public_did=public_did,
                         auto_accept=auto_accept,
-<<<<<<< HEAD
                         alias=alias,
-=======
                         mediation_id=mediation_id,
->>>>>>> b46280b5
                     )
                 elif proto is HSProto.RFC160:
                     service.recipient_keys = [
@@ -521,11 +518,8 @@
                         invitation=connection_invitation,
                         their_public_did=public_did,
                         auto_accept=auto_accept,
-<<<<<<< HEAD
                         alias=alias,
-=======
                         mediation_id=mediation_id,
->>>>>>> b46280b5
                     )
                 if conn_rec is not None:
                     break
