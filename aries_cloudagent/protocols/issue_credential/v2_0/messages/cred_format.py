"""Issue-credential protocol message attachment format."""

from collections import namedtuple
<<<<<<< HEAD
from re import sub
from typing import Mapping, Sequence, Type, Union
from enum import Enum
=======
from enum import Enum
from typing import Sequence, Union
>>>>>>> 7cd602c5
from uuid import uuid4

from marshmallow import EXCLUDE, fields, validate

<<<<<<< HEAD
from .....utils.classloader import ClassLoader
=======
from .....messaging.decorators.attach_decorator import AttachDecorator
>>>>>>> 7cd602c5
from .....messaging.models.base import BaseModel, BaseModelSchema
from .....messaging.valid import UUIDFour
from .....messaging.decorators.attach_decorator import AttachDecorator
from ..message_types import PROTOCOL_PACKAGE
from ..models.detail.indy import V20CredExRecordIndy
from ..models.detail.ld_proof import V20CredExRecordLDProof
from typing import TYPE_CHECKING

# TODO: remove
if TYPE_CHECKING:
    from ..formats.handler import V20CredFormatHandler

<<<<<<< HEAD
FormatSpec = namedtuple("FormatSpec", "aries aka detail handler")
=======
# aries prefix, cred ex detail record class
FormatSpec = namedtuple("FormatSpec", "aries detail")
>>>>>>> 7cd602c5


class V20CredFormat(BaseModel):
    """Issue-credential protocol message attachment format."""

    class Meta:
        """Issue-credential protocol message attachment format metadata."""

        schema_class = "V20CredFormatSchema"

    class Format(Enum):
        """Attachment format."""

<<<<<<< HEAD
        INDY = FormatSpec(
            "hlindy-zkp-v1.0",
            ["indy", "hyperledgerindy", "hlindy"],
            V20CredExRecordIndy,
            f"{PROTOCOL_PACKAGE}.formats.indy.IndyCredFormatHandler",
        )
        LD_PROOF = FormatSpec(
            "dif/credential-manifest@v1.0",
            ["ld_proof", "ldproof", "jsonld"],
            V20CredExRecordLDProof,
            f"{PROTOCOL_PACKAGE}.formats.ld_proof.LDProofCredFormatHandler",
        )
=======
        INDY = FormatSpec("hlindy/", V20CredExRecordIndy)
        DIF = FormatSpec("dif/", V20CredExRecordDIF)
>>>>>>> 7cd602c5

        @classmethod
        def get(cls, label: Union[str, "V20CredFormat.Format"]):
            """Get format enum for label."""
            if isinstance(label, str):
                for fmt in V20CredFormat.Format:
                    if label.startswith(fmt.aries) or label == fmt.api:
                        return fmt
            elif isinstance(label, V20CredFormat.Format):
                return label

            return None

        @property
        def api(self) -> str:
            """Admin API specifier."""
            return self.name.lower()

        @property
        def aries(self) -> str:
            """Aries specifier prefix."""
            return self.value.aries

        @property
        def detail(self) -> str:
            """Accessor for credential exchange detail class."""
            return self.value.detail

<<<<<<< HEAD
        @property
        def handler(self) -> Type["V20CredFormatHandler"]:
            """Accessor for credential exchange format handler."""
            # TODO: optimize / refactor
            return ClassLoader.load_class(self.value.handler)

        def validate_filter(self, data: Mapping):
            """Raise ValidationError for wrong filtration criteria."""
            self.handler.validate_filter(data)

=======
>>>>>>> 7cd602c5
        def get_attachment_data(
            self,
            formats: Sequence["V20CredFormat"],
            attachments: Sequence[AttachDecorator],
        ):
            """Find attachment of current format, decode and return its content."""
            for fmt in formats:
                if V20CredFormat.Format.get(fmt.format) is self:
                    attach_id = fmt.attach_id
                    break
            else:
                return None

            for atch in attachments:
                if atch.ident == attach_id:
                    return atch.content

            return None

    def __init__(
        self,
        *,
        attach_id: str = None,
        format_: str = None,
    ):
        """Initialize issue-credential protocol message attachment format."""
        self.attach_id = attach_id or uuid4()
        self.format_ = format_

    @property
    def format(self) -> str:
        """Return format."""
        return self.format_


class V20CredFormatSchema(BaseModelSchema):
    """Issue-credential protocol message attachment format schema."""

    class Meta:
        """Issue-credential protocol message attachment format schema metadata."""

        model_class = V20CredFormat
        unknown = EXCLUDE

    attach_id = fields.Str(
        required=True,
        allow_none=False,
        description="Attachment identifier",
        example=UUIDFour.EXAMPLE,
    )
    format_ = fields.Str(
        required=True,
        allow_none=False,
        description="Attachment format specifier",
        data_key="format",
        validate=validate.Regexp("^(hlindy/.*@v2.0)|(dif/.*@v1.0)$"),
        example="dif/credential-manifest@v1.0",
    )<|MERGE_RESOLUTION|>--- conflicted
+++ resolved
@@ -1,23 +1,15 @@
 """Issue-credential protocol message attachment format."""
 
 from collections import namedtuple
-<<<<<<< HEAD
-from re import sub
 from typing import Mapping, Sequence, Type, Union
 from enum import Enum
-=======
-from enum import Enum
 from typing import Sequence, Union
->>>>>>> 7cd602c5
 from uuid import uuid4
 
 from marshmallow import EXCLUDE, fields, validate
 
-<<<<<<< HEAD
 from .....utils.classloader import ClassLoader
-=======
 from .....messaging.decorators.attach_decorator import AttachDecorator
->>>>>>> 7cd602c5
 from .....messaging.models.base import BaseModel, BaseModelSchema
 from .....messaging.valid import UUIDFour
 from .....messaging.decorators.attach_decorator import AttachDecorator
@@ -30,12 +22,7 @@
 if TYPE_CHECKING:
     from ..formats.handler import V20CredFormatHandler
 
-<<<<<<< HEAD
-FormatSpec = namedtuple("FormatSpec", "aries aka detail handler")
-=======
-# aries prefix, cred ex detail record class
-FormatSpec = namedtuple("FormatSpec", "aries detail")
->>>>>>> 7cd602c5
+FormatSpec = namedtuple("FormatSpec", "aries detail handler")
 
 
 class V20CredFormat(BaseModel):
@@ -49,23 +36,16 @@
     class Format(Enum):
         """Attachment format."""
 
-<<<<<<< HEAD
         INDY = FormatSpec(
-            "hlindy-zkp-v1.0",
-            ["indy", "hyperledgerindy", "hlindy"],
+            "hlindy/",
             V20CredExRecordIndy,
             f"{PROTOCOL_PACKAGE}.formats.indy.IndyCredFormatHandler",
         )
         LD_PROOF = FormatSpec(
-            "dif/credential-manifest@v1.0",
-            ["ld_proof", "ldproof", "jsonld"],
+            "aries/",
             V20CredExRecordLDProof,
             f"{PROTOCOL_PACKAGE}.formats.ld_proof.LDProofCredFormatHandler",
         )
-=======
-        INDY = FormatSpec("hlindy/", V20CredExRecordIndy)
-        DIF = FormatSpec("dif/", V20CredExRecordDIF)
->>>>>>> 7cd602c5
 
         @classmethod
         def get(cls, label: Union[str, "V20CredFormat.Format"]):
@@ -94,7 +74,6 @@
             """Accessor for credential exchange detail class."""
             return self.value.detail
 
-<<<<<<< HEAD
         @property
         def handler(self) -> Type["V20CredFormatHandler"]:
             """Accessor for credential exchange format handler."""
@@ -105,8 +84,6 @@
             """Raise ValidationError for wrong filtration criteria."""
             self.handler.validate_filter(data)
 
-=======
->>>>>>> 7cd602c5
         def get_attachment_data(
             self,
             formats: Sequence["V20CredFormat"],
