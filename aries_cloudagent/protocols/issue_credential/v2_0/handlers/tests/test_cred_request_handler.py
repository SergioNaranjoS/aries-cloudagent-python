--- conflicted
+++ resolved
@@ -115,13 +115,8 @@
                 return_value=cred_ex_rec
             )
             mock_cred_mgr.return_value.receive_request.return_value.auto_issue = True
-<<<<<<< HEAD
             mock_cred_mgr.return_value.issue_credential = async_mock.CoroutineMock(
                 side_effect=test_module.AnonCredsIssuerError()
-=======
-            mock_cred_mgr.return_value.issue_credential = mock.CoroutineMock(
-                side_effect=test_module.IndyIssuerError()
->>>>>>> 8a7e4630
             )
 
             request_context.message = V20CredRequest()
