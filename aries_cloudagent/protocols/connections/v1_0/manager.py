"""Classes to manage connections."""

import logging

from typing import Sequence, Tuple

from ....cache.base import BaseCache
from ....connections.models.connection_record import ConnectionRecord
from ....connections.models.connection_target import ConnectionTarget
from ....connections.models.diddoc import (
    DIDDoc,
    PublicKey,
    PublicKeyType,
    Service,
)
from ....config.base import InjectorError
from ....config.injection_context import InjectionContext
from ....core.error import BaseError
from ....ledger.base import BaseLedger
from ....messaging.responder import BaseResponder
from ....storage.base import BaseStorage
from ....storage.error import StorageError, StorageNotFoundError
from ....storage.record import StorageRecord
from ....transport.inbound.receipt import MessageReceipt
from ....wallet.base import BaseWallet, DIDInfo
from ....wallet.crypto import create_keypair, seed_to_did
from ....wallet.error import WalletNotFoundError
from ....wallet.util import bytes_to_b58
from ....protocols.routing.v1_0.manager import RoutingManager

from ....wallet_handler.handler import WalletHandler

from .messages.connection_invitation import ConnectionInvitation
from .messages.connection_request import ConnectionRequest
from .messages.connection_response import ConnectionResponse
from .messages.problem_report import ProblemReportReason
from .models.connection_detail import ConnectionDetail


class ConnectionManagerError(BaseError):
    """Connection error."""


class ConnectionManager:
    """Class for managing connections."""

    RECORD_TYPE_DID_DOC = "did_doc"
    RECORD_TYPE_DID_KEY = "did_key"

    def __init__(self, context: InjectionContext):
        """
        Initialize a ConnectionManager.

        Args:
            context: The context for this connection manager
        """
        self._context = context
        self._logger = logging.getLogger(__name__)

    @property
    def context(self) -> InjectionContext:
        """
        Accessor for the current injection context.

        Returns:
            The injection context for this connection manager

        """
        return self._context

    async def create_invitation(
        self,
        my_label: str = None,
        my_endpoint: str = None,
        their_role: str = None,
        auto_accept: bool = None,
        public: bool = False,
        multi_use: bool = False,
        alias: str = None,
    ) -> Tuple[ConnectionRecord, ConnectionInvitation]:
        """
        Generate new connection invitation.

        This interaction represents an out-of-band communication channel. In the future
        and in practice, these sort of invitations will be received over any number of
        channels such as SMS, Email, QR Code, NFC, etc.

        Structure of an invite message:

        ::

            {
                "@type": "https://didcomm.org/connections/1.0/invitation",
                "label": "Alice",
                "did": "did:sov:QmWbsNYhMrjHiqZDTUTEJs"
            }

        Or, in the case of a peer DID:

        ::

            {
                "@type": "https://didcomm.org/connections/1.0/invitation",
                "label": "Alice",
                "did": "did:peer:oiSqsNYhMrjHiqZDTUthsw",
                "recipientKeys": ["8HH5gYEeNc3z7PYXmd54d4x6qAfCNrqQqEB3nS7Zfu7K"],
                "serviceEndpoint": "https://example.com/endpoint"
            }

        Currently, only peer DID is supported.

        Args:
            my_label: label for this connection
            my_endpoint: endpoint where other party can reach me
            their_role: a role to assign the connection
            auto_accept: auto-accept a corresponding connection request
                (None to use config)
            public: set to create an invitation from the public DID
            multi_use: set to True to create an invitation for multiple use
            alias: optional alias to apply to connection for later use

        Returns:
            A tuple of the new `ConnectionRecord` and `ConnectionInvitation` instances

        """
        if not my_label:
            my_label = self.context.settings.get("default_label")
        wallet: BaseWallet = await self.context.inject(BaseWallet)

        if public:
            if not self.context.settings.get("public_invites"):
                raise ConnectionManagerError("Public invitations are not enabled")

            public_did = await wallet.get_public_did()
            if not public_did:
                raise ConnectionManagerError(
                    "Cannot create public invitation with no public DID"
                )

            if multi_use:
                raise ConnectionManagerError(
                    "Cannot use public and multi_use at the same time"
                )

            # FIXME - allow ledger instance to format public DID with prefix?
            invitation = ConnectionInvitation(
                label=my_label, did=f"did:sov:{public_did.did}"
            )
            return None, invitation

        invitation_mode = ConnectionRecord.INVITATION_MODE_ONCE
        if multi_use:
            invitation_mode = ConnectionRecord.INVITATION_MODE_MULTI

        if not my_endpoint:
            my_endpoint = self.context.settings.get("default_endpoint")
        accept = (
            ConnectionRecord.ACCEPT_AUTO
            if (
                auto_accept
                or (
                    auto_accept is None
                    and self.context.settings.get("debug.auto_accept_requests")
                )
            )
            else ConnectionRecord.ACCEPT_MANUAL
        )

        # Create and store new invitation key
        connection_key = await wallet.create_signing_key()

        # Create connection record
        connection = ConnectionRecord(
            initiator=ConnectionRecord.INITIATOR_SELF,
            invitation_key=connection_key.verkey,
            their_role=their_role,
            state=ConnectionRecord.STATE_INVITATION,
            accept=accept,
            invitation_mode=invitation_mode,
            alias=alias,
        )

        await connection.save(self.context, reason="Created new invitation")

        # Create connection invitation message
        # Note: Need to split this into two stages to support inbound routing of invites
        # Would want to reuse create_did_document and convert the result
        invitation = ConnectionInvitation(
            label=my_label, recipient_keys=[connection_key.verkey], endpoint=my_endpoint
        )
        await connection.attach_invitation(self.context, invitation)

        # MULTITENANCY: Add key to handled keys to associate new invitation to wallet.
        ext_plugins = self.context.settings.get_value("external_plugins")
        if ext_plugins and 'aries_cloudagent.wallet_handler' in ext_plugins:
            wallet_handler: WalletHandler = await self.context.inject(WalletHandler)
            wallet_id = self.context.settings.get_value("wallet.id")
            await wallet_handler.add_connection(connection.connection_id, wallet_id)
            await wallet_handler.add_key(connection.invitation_key, wallet_id)

        return connection, invitation

    async def receive_invitation(
        self,
        invitation: ConnectionInvitation,
        their_role: str = None,
        auto_accept: bool = None,
        alias: str = None,
    ) -> ConnectionRecord:
        """
        Create a new connection record to track a received invitation.

        Args:
            invitation: The `ConnectionInvitation` to store
            their_role: The role assigned to this connection
            auto_accept: set to auto-accept the invitation (None to use config)
            alias: optional alias to set on the record

        Returns:
            The new `ConnectionRecord` instance

        """
        if not invitation.did:
            if not invitation.recipient_keys:
                raise ConnectionManagerError("Invitation must contain recipient key(s)")
            if not invitation.endpoint:
                raise ConnectionManagerError("Invitation must contain an endpoint")

        accept = (
            ConnectionRecord.ACCEPT_AUTO
            if (
                auto_accept
                or (
                    auto_accept is None
                    and self.context.settings.get("debug.auto_accept_invites")
                )
            )
            else ConnectionRecord.ACCEPT_MANUAL
        )

        # Create connection record
        connection = ConnectionRecord(
            initiator=ConnectionRecord.INITIATOR_EXTERNAL,
            invitation_key=invitation.recipient_keys and invitation.recipient_keys[0],
            their_label=invitation.label,
            their_role=their_role,
            state=ConnectionRecord.STATE_INVITATION,
            accept=accept,
            alias=alias,
        )

        await connection.save(
            self.context,
            reason="Created new connection record from invitation",
            log_params={"invitation": invitation, "role": their_role},
        )

        # Save the invitation for later processing
        await connection.attach_invitation(self.context, invitation)

        # MULTITENANCY: Add new connection to connection mapping to associate
        # wallet to new connection.
        ext_plugins = self.context.settings.get_value("external_plugins")
        if ext_plugins and 'aries_cloudagent.wallet_handler' in ext_plugins:
            wallet_handler: WalletHandler = await self.context.inject(WalletHandler)
            wallet_id = self.context.settings.get_value("wallet.id")
            await wallet_handler.add_connection(connection.connection_id, wallet_id)

        if connection.accept == ConnectionRecord.ACCEPT_AUTO:
            request = await self.create_request(connection)
            responder: BaseResponder = await self._context.inject(
                BaseResponder, required=False
            )
            if responder:
                await responder.send(request, connection_id=connection.connection_id)
                # refetch connection for accurate state
                connection = await ConnectionRecord.retrieve_by_id(
                    self._context, connection.connection_id
                )
        else:
            self._logger.debug("Connection invitation will await acceptance")

        return connection

    async def create_request(
        self,
        connection: ConnectionRecord,
        my_label: str = None,
        my_endpoint: str = None,
    ) -> ConnectionRequest:
        """
        Create a new connection request for a previously-received invitation.

        Args:
            connection: The `ConnectionRecord` representing the invitation to accept
            my_label: My label
            my_endpoint: My endpoint

        Returns:
            A new `ConnectionRequest` message to send to the other agent

        """
        wallet: BaseWallet = await self.context.inject(BaseWallet)
        if connection.my_did:
            my_info = await wallet.get_local_did(connection.my_did)
        else:
            # Create new DID for connection
            my_info = await wallet.create_local_did()
            connection.my_did = my_info.did

        # Create connection request message
        if my_endpoint:
            my_endpoints = [my_endpoint]
        else:
            my_endpoints = []
            default_endpoint = self.context.settings.get("default_endpoint")
            if default_endpoint:
                my_endpoints.append(default_endpoint)
            my_endpoints.extend(self.context.settings.get("additional_endpoints", []))
        did_doc = await self.create_did_document(
            my_info, connection.inbound_connection_id, my_endpoints
        )
        if not my_label:
            my_label = self.context.settings.get("default_label")
        request = ConnectionRequest(
            label=my_label,
            connection=ConnectionDetail(did=connection.my_did, did_doc=did_doc),
        )

        # Update connection state
        connection.request_id = request._id
        connection.state = ConnectionRecord.STATE_REQUEST

        await connection.save(self.context, reason="Created connection request")

        # MULTITENANCY: Add new key to handled keys to associate wallet to new connection.
        ext_plugins = self.context.settings.get_value("external_plugins")
        if ext_plugins and 'aries_cloudagent.wallet_handler' in ext_plugins:
            wallet_handler: WalletHandler = await self.context.inject(WalletHandler)
            wallet_id = self.context.settings.get_value("wallet.id")
            wallet: BaseWallet = await self.context.inject(BaseWallet)
            await wallet_handler.add_key(my_info.verkey, wallet_id)

        return request

    async def receive_request(
        self, request: ConnectionRequest, receipt: MessageReceipt
    ) -> ConnectionRecord:
        """
        Receive and store a connection request.

        Args:
            request: The `ConnectionRequest` to accept
            receipt: The message receipt

        Returns:
            The new or updated `ConnectionRecord` instance

        """
        ConnectionRecord.log_state(
            self.context, "Receiving connection request", {"request": request}
        )

        connection = None
        connection_key = None

        # Determine what key will need to sign the response
        if receipt.recipient_did_public:
            wallet: BaseWallet = await self.context.inject(BaseWallet)
            my_info = await wallet.get_local_did(receipt.recipient_did)
            connection_key = my_info.verkey
        else:
            connection_key = receipt.recipient_verkey
            try:
                connection = await ConnectionRecord.retrieve_by_invitation_key(
                    self.context, connection_key, ConnectionRecord.INITIATOR_SELF
                )
            except StorageNotFoundError:
                raise ConnectionManagerError(
                    "No invitation found for pairwise connection"
                )

        invitation = None
        if connection:
            invitation = await connection.retrieve_invitation(self.context)
            connection_key = connection.invitation_key
            ConnectionRecord.log_state(
                self.context, "Found invitation", {"invitation": invitation}
            )

            if connection.is_multiuse_invitation:
                wallet: BaseWallet = await self.context.inject(BaseWallet)
                my_info = await wallet.create_local_did()
                new_connection = ConnectionRecord(
                    initiator=ConnectionRecord.INITIATOR_MULTIUSE,
                    invitation_key=connection_key,
                    my_did=my_info.did,
                    state=ConnectionRecord.STATE_INVITATION,
                    accept=connection.accept,
                    their_role=connection.their_role,
                )

                await new_connection.save(
                    self.context,
                    reason="Received connection request from multi-use invitation DID",
                )
                connection = new_connection

        conn_did_doc = request.connection.did_doc
        if not conn_did_doc:
            raise ConnectionManagerError(
                "No DIDDoc provided; cannot connect to public DID"
            )
        if request.connection.did != conn_did_doc.did:
            raise ConnectionManagerError(
                "Connection DID does not match DIDDoc id",
                error_code=ProblemReportReason.REQUEST_NOT_ACCEPTED,
            )
        await self.store_did_document(conn_did_doc)

        if connection:
            connection.their_label = request.label
            connection.their_did = request.connection.did
            connection.state = ConnectionRecord.STATE_REQUEST
            await connection.save(
                self.context, reason="Received connection request from invitation"
            )
        elif not self.context.settings.get("public_invites"):
            raise ConnectionManagerError("Public invitations are not enabled")
        else:
            my_info = await wallet.create_local_did()
            connection = ConnectionRecord(
                initiator=ConnectionRecord.INITIATOR_EXTERNAL,
                invitation_key=connection_key,
                my_did=my_info.did,
                their_did=request.connection.did,
                their_label=request.label,
                state=ConnectionRecord.STATE_REQUEST,
            )
            if self.context.settings.get("debug.auto_accept_requests"):
                connection.accept = ConnectionRecord.ACCEPT_AUTO

            await connection.save(
                self.context, reason="Received connection request from public DID"
            )

        # Attach the connection request so it can be found and responded to
        await connection.attach_request(self.context, request)

        if connection.accept == ConnectionRecord.ACCEPT_AUTO:
            response = await self.create_response(connection)
            responder: BaseResponder = await self._context.inject(
                BaseResponder, required=False
            )
            if responder:
                await responder.send_reply(
                    response, connection_id=connection.connection_id
                )
                # refetch connection for accurate state
                connection = await ConnectionRecord.retrieve_by_id(
                    self._context, connection.connection_id
                )
        else:
            self._logger.debug("Connection request will await acceptance")

        return connection

    async def create_response(
        self, connection: ConnectionRecord, my_endpoint: str = None
    ) -> ConnectionResponse:
        """
        Create a connection response for a received connection request.

        Args:
            connection: The `ConnectionRecord` with a pending connection request
            my_endpoint: The endpoint I can be reached at

        Returns:
            A tuple of the updated `ConnectionRecord` new `ConnectionResponse` message

        """
        ConnectionRecord.log_state(
            self.context,
            "Creating connection response",
            {"connection_id": connection.connection_id},
        )

        if connection.state not in (
            ConnectionRecord.STATE_REQUEST,
            ConnectionRecord.STATE_RESPONSE,
        ):
            raise ConnectionManagerError(
                "Connection is not in the request or response state"
            )

        request = await connection.retrieve_request(self.context)
        wallet: BaseWallet = await self.context.inject(BaseWallet)
        if connection.my_did:
            my_info = await wallet.get_local_did(connection.my_did)
        else:
            my_info = await wallet.create_local_did()
            connection.my_did = my_info.did

        # Create connection response message
<<<<<<< HEAD
        my_endpoints = []
        if not my_endpoint:
=======
        if my_endpoint:
            my_endpoints = [my_endpoint]
        else:
            my_endpoints = []
>>>>>>> 278c8ce0
            default_endpoint = self.context.settings.get("default_endpoint")
            if default_endpoint:
                my_endpoints.append(default_endpoint)
            my_endpoints.extend(self.context.settings.get("additional_endpoints", []))
        else:
            my_endpoints.append(my_endpoint)
        did_doc = await self.create_did_document(
            my_info, connection.inbound_connection_id, my_endpoints
        )
        response = ConnectionResponse(
            connection=ConnectionDetail(did=my_info.did, did_doc=did_doc)
        )
        # Assign thread information
        response.assign_thread_from(request)
        response.assign_trace_from(request)
        # Sign connection field using the invitation key
        wallet: BaseWallet = await self.context.inject(BaseWallet)
        await response.sign_field("connection", connection.invitation_key, wallet)

        # Update connection state
        connection.state = ConnectionRecord.STATE_RESPONSE

        # MULTITENANCY: Add new key to handled keys to associate wallet to new connection.
        ext_plugins = self.context.settings.get_value("external_plugins")
        if ext_plugins and 'aries_cloudagent.wallet_handler' in ext_plugins:
            wallet_handler: WalletHandler = await self.context.inject(WalletHandler)
            wallet_id = self.context.settings.get_value("wallet.id")
            wallet: BaseWallet = await self.context.inject(BaseWallet)
            await wallet_handler.add_key(my_info.verkey, wallet_id)

        await connection.save(
            self.context,
            reason="Created connection response",
            log_params={"response": response},
        )
        return response

    async def accept_response(
        self, response: ConnectionResponse, receipt: MessageReceipt
    ) -> ConnectionRecord:
        """
        Accept a connection response.

        Process a ConnectionResponse message by looking up
        the connection request and setting up the pairwise connection.

        Args:
            response: The `ConnectionResponse` to accept
            receipt: The message receipt

        Returns:
            The updated `ConnectionRecord` representing the connection

        Raises:
            ConnectionManagerError: If there is no DID associated with the
                connection response
            ConnectionManagerError: If the corresponding connection is not
                at the request or response stage

        """

        connection = None
        if response._thread:
            # identify the request by the thread ID
            try:
                connection = await ConnectionRecord.retrieve_by_request_id(
                    self.context, response._thread_id
                )
            except StorageNotFoundError:
                pass

        if not connection and receipt.sender_did:
            # identify connection by the DID they used for us
            try:
                connection = await ConnectionRecord.retrieve_by_did(
                    self.context, receipt.sender_did, receipt.recipient_did
                )
            except StorageNotFoundError:
                pass

        if not connection:
            raise ConnectionManagerError(
                "No corresponding connection request found",
                error_code=ProblemReportReason.RESPONSE_NOT_ACCEPTED,
            )

        if connection.state not in (
            ConnectionRecord.STATE_REQUEST,
            ConnectionRecord.STATE_RESPONSE,
        ):
            raise ConnectionManagerError(
                f"Cannot accept connection response for connection"
                " in state: {connection.state}"
            )

        their_did = response.connection.did
        conn_did_doc = response.connection.did_doc
        if not conn_did_doc:
            raise ConnectionManagerError(
                "No DIDDoc provided; cannot connect to public DID"
            )
        if their_did != conn_did_doc.did:
            raise ConnectionManagerError("Connection DID does not match DIDDoc id")
        await self.store_did_document(conn_did_doc)

        connection.their_did = their_did
        connection.state = ConnectionRecord.STATE_RESPONSE

        await connection.save(self.context, reason="Accepted connection response")

        return connection

    async def create_static_connection(
        self,
        my_did: str = None,
        my_seed: str = None,
        their_did: str = None,
        their_seed: str = None,
        their_verkey: str = None,
        their_endpoint: str = None,
        their_role: str = None,
        their_label: str = None,
        alias: str = None,
    ) -> (DIDInfo, DIDInfo, ConnectionRecord):
        """
        Register a new static connection (for use by the test suite).

        Args:
            my_did: override the DID used in the connection
            my_seed: provide a seed used to generate our DID and keys
            their_did: provide the DID used by the other party
            their_seed: provide a seed used to generate their DID and keys
            their_verkey: provide the verkey used by the other party
            their_endpoint: their URL endpoint for routing messages
            their_role: their role in this connection
            alias: an alias for this connection record

        Returns:
            The new `ConnectionRecord` instance

        """
        wallet: BaseWallet = await self.context.inject(BaseWallet)

        # seed and DID optional
        my_info = await wallet.create_local_did(my_seed, my_did)

        # must provide their DID and verkey if the seed is not known
        if (not their_did or not their_verkey) and not their_seed:
            raise ConnectionManagerError(
                "Either a verkey or seed must be provided for the other party"
            )
        if not their_did:
            their_did = seed_to_did(their_seed)
        if not their_verkey:
            their_verkey_bin, _ = create_keypair(their_seed.encode())
            their_verkey = bytes_to_b58(their_verkey_bin)
        their_info = DIDInfo(their_did, their_verkey, {})

        # Create connection record
        connection = ConnectionRecord(
            initiator=ConnectionRecord.INITIATOR_SELF,
            invitation_mode=ConnectionRecord.INVITATION_MODE_STATIC,
            my_did=my_info.did,
            their_did=their_info.did,
            their_role=their_role,
            their_label=their_label,
            state=ConnectionRecord.STATE_ACTIVE,
            alias=alias,
        )
        await connection.save(self.context, reason="Created new static connection")

        # Synthesize their DID doc
        did_doc = await self.create_did_document(their_info, None, [their_endpoint])
        await self.store_did_document(did_doc)

        return my_info, their_info, connection

    async def find_connection(
        self,
        their_did: str,
        my_did: str = None,
        my_verkey: str = None,
        auto_complete=False,
    ) -> ConnectionRecord:
        """
        Look up existing connection information for a sender verkey.

        Args:
            their_did: Their DID
            my_did: My DID
            my_verkey: My verkey
            auto_complete: Should this connection automatically be promoted to active

        Returns:
            The located `ConnectionRecord`, if any

        """
        # self._log_state(
        #    "Finding connection",
        #    {"their_did": their_did, "my_did": my_did, "my_verkey": my_verkey},
        # )
        connection = None
        if their_did:
            try:
                connection = await ConnectionRecord.retrieve_by_did(
                    self.context, their_did, my_did
                )
            except StorageNotFoundError:
                pass

        if (
            connection
            and connection.state == ConnectionRecord.STATE_RESPONSE
            and auto_complete
        ):
            connection.state = ConnectionRecord.STATE_ACTIVE

            await connection.save(self.context, reason="Connection promoted to active")
        elif connection and connection.state == ConnectionRecord.STATE_INACTIVE:
            connection.state = ConnectionRecord.STATE_ACTIVE
            await connection.save(self.context, reason="Connection restored to active")

        if not connection and my_verkey:
            try:
                connection = await ConnectionRecord.retrieve_by_invitation_key(
                    self.context, my_verkey, ConnectionRecord.INITIATOR_SELF
                )
            except StorageError:
                pass

        return connection

    async def find_inbound_connection(
        self, receipt: MessageReceipt
    ) -> ConnectionRecord:
        """
        Deserialize an incoming message and further populate the request context.

        Args:
            receipt: The message receipt

        Returns:
            The `ConnectionRecord` associated with the expanded message, if any

        """

        cache_key = None
        connection = None
        resolved = False

        if receipt.sender_verkey and receipt.recipient_verkey:
            cache_key = (
                f"connection_by_verkey::{receipt.sender_verkey}"
                f"::{receipt.recipient_verkey}"
            )
            cache: BaseCache = await self.context.inject(BaseCache, required=False)
            if cache:
                async with cache.acquire(cache_key) as entry:
                    if entry.result:
                        cached = entry.result
                        receipt.sender_did = cached["sender_did"]
                        receipt.recipient_did_public = cached["recipient_did_public"]
                        receipt.recipient_did = cached["recipient_did"]
                        connection = await ConnectionRecord.retrieve_by_id(
                            self.context, cached["id"]
                        )
                    else:
                        connection = await self.resolve_inbound_connection(receipt)
                        if connection:
                            cache_val = {
                                "id": connection.connection_id,
                                "sender_did": receipt.sender_did,
                                "recipient_did": receipt.recipient_did,
                                "recipient_did_public": receipt.recipient_did_public,
                            }
                            await entry.set_result(cache_val, 3600)
                        resolved = True

        if not connection and not resolved:
            connection = await self.resolve_inbound_connection(receipt)
        return connection

    async def resolve_inbound_connection(
        self, receipt: MessageReceipt
    ) -> ConnectionRecord:
        """
        Populate the receipt DID information and find the related `ConnectionRecord`.

        Args:
            receipt: The message receipt

        Returns:
            The `ConnectionRecord` associated with the expanded message, if any

        """

        if receipt.sender_verkey:
            try:
                receipt.sender_did = await self.find_did_for_key(receipt.sender_verkey)
            except StorageNotFoundError:
                self._logger.warning(
                    "No corresponding DID found for sender verkey: %s",
                    receipt.sender_verkey,
                )

        if receipt.recipient_verkey:
            try:
                wallet: BaseWallet = await self.context.inject(BaseWallet)
                my_info = await wallet.get_local_did_for_verkey(
                    receipt.recipient_verkey
                )
                receipt.recipient_did = my_info.did
                if "public" in my_info.metadata and my_info.metadata["public"] is True:
                    receipt.recipient_did_public = True
            except InjectorError:
                self._logger.warning(
                    "Cannot resolve recipient verkey, no wallet defined by "
                    "context: %s",
                    receipt.recipient_verkey,
                )
            except WalletNotFoundError:
                self._logger.warning(
                    "No corresponding DID found for recipient verkey: %s",
                    receipt.recipient_verkey,
                )

        return await self.find_connection(
            receipt.sender_did, receipt.recipient_did, receipt.recipient_verkey, True
        )

    async def create_did_document(
        self,
        did_info: DIDInfo,
        inbound_connection_id: str = None,
        svc_endpoints: Sequence[str] = [],
    ) -> DIDDoc:
        """Create our DID document for a given DID.

        Args:
            did_info: The DID information (DID and verkey) used in the connection
            inbound_connection_id: The ID of the inbound routing connection to use
            svc_endpoints: Custom endpoints for the DID Document

        Returns:
            The prepared `DIDDoc` instance

        """

        did_doc = DIDDoc(did=did_info.did)
        did_controller = did_info.did
        did_key = did_info.verkey
        pk = PublicKey(
            did_info.did,
            "1",
            did_key,
            PublicKeyType.ED25519_SIG_2018,
            did_controller,
            True,
        )
        did_doc.set(pk)

        router_id = inbound_connection_id
        routing_keys = []
        router_idx = 1
        while router_id:
            # look up routing connection information
            router = await ConnectionRecord.retrieve_by_id(self.context, router_id)
            if router.state != ConnectionRecord.STATE_ACTIVE:
                raise ConnectionManagerError(
                    f"Router connection not active: {router_id}"
                )
            routing_doc, _ = await self.fetch_did_document(router.their_did)
            if not routing_doc.service:
                raise ConnectionManagerError(
                    f"No services defined by routing DIDDoc: {router_id}"
                )
            for service in routing_doc.service.values():
                if not service.endpoint:
                    raise ConnectionManagerError(
                        "Routing DIDDoc service has no service endpoint"
                    )
                if not service.recip_keys:
                    raise ConnectionManagerError(
                        "Routing DIDDoc service has no recipient key(s)"
                    )
                rk = PublicKey(
                    did_info.did,
                    f"routing-{router_idx}",
                    service.recip_keys[0].value,
                    PublicKeyType.ED25519_SIG_2018,
                    did_controller,
                    True,
                )
                routing_keys.append(rk)
                svc_endpoints = [service.endpoint]
                break
            router_id = router.inbound_connection_id

        for endpoint_index, svc_endpoint in enumerate(svc_endpoints):
            endpoint_ident = "indy" if endpoint_index == 0 else f"indy{endpoint_index}"
            service = Service(
                did_info.did,
                endpoint_ident,
                "IndyAgent",
                [pk],
                routing_keys,
                svc_endpoint,
            )
            did_doc.set(service)

        return did_doc

    async def fetch_did_document(self, did: str) -> Tuple[DIDDoc, StorageRecord]:
        """Retrieve a DID Document for a given DID.

        Args:
            did: The DID to search for
        """
        storage: BaseStorage = await self.context.inject(BaseStorage)
        record = await storage.search_records(
            self.RECORD_TYPE_DID_DOC, {"did": did}
        ).fetch_single()
        return DIDDoc.from_json(record.value), record

    async def store_did_document(self, did_doc: DIDDoc):
        """Store a DID document.

        Args:
            did_doc: The `DIDDoc` instance to be persisted
        """
        assert did_doc.did
        storage: BaseStorage = await self.context.inject(BaseStorage)
        try:
            stored_doc, record = await self.fetch_did_document(did_doc.did)
        except StorageNotFoundError:
            record = StorageRecord(
                self.RECORD_TYPE_DID_DOC, did_doc.to_json(), {"did": did_doc.did}
            )
            await storage.add_record(record)
        else:
            await storage.update_record_value(record, did_doc.to_json())
        await self.remove_keys_for_did(did_doc.did)
        for key in did_doc.pubkey.values():
            if key.controller == did_doc.did:
                await self.add_key_for_did(did_doc.did, key.value)

    async def add_key_for_did(self, did: str, key: str):
        """Store a verkey for lookup against a DID.

        Args:
            did: The DID to associate with this key
            key: The verkey to be added
        """
        record = StorageRecord(self.RECORD_TYPE_DID_KEY, key, {"did": did, "key": key})
        storage: BaseStorage = await self.context.inject(BaseStorage)
        await storage.add_record(record)

    async def find_did_for_key(self, key: str) -> str:
        """Find the DID previously associated with a key.

        Args:
            key: The verkey to look up
        """
        storage: BaseStorage = await self.context.inject(BaseStorage)
        record = await storage.search_records(
            self.RECORD_TYPE_DID_KEY, {"key": key}
        ).fetch_single()
        return record.tags["did"]

    async def remove_keys_for_did(self, did: str):
        """Remove all keys associated with a DID.

        Args:
            did: The DID to remove keys for
        """
        storage: BaseStorage = await self.context.inject(BaseStorage)
        keys = await storage.search_records(
            self.RECORD_TYPE_DID_KEY, {"did": did}
        ).fetch_all()
        for record in keys:
            await storage.delete_record(record)

    async def get_connection_targets(
        self, *, connection_id: str = None, connection: ConnectionRecord = None
    ):
        """Create a connection target from a `ConnectionRecord`.

        Args:
            connection_id: The connection ID to search for
            connection: The connection record itself, if already available
        """
        if not connection_id:
            connection_id = connection.connection_id
        cache: BaseCache = await self.context.inject(BaseCache, required=False)
        cache_key = f"connection_target::{connection_id}"
        if cache:
            async with cache.acquire(cache_key) as entry:
                if entry.result:
                    targets = [
                        ConnectionTarget.deserialize(row) for row in entry.result
                    ]
                else:
                    if not connection:
                        connection = await ConnectionRecord.retrieve_by_id(
                            self.context, connection_id
                        )
                    targets = await self.fetch_connection_targets(connection)
                    await entry.set_result([row.serialize() for row in targets], 3600)
        else:
            targets = await self.fetch_connection_targets(connection)
        return targets

    async def fetch_connection_targets(
        self, connection: ConnectionRecord
    ) -> Sequence[ConnectionTarget]:
        """Get a list of connection target from a `ConnectionRecord`.

        Args:
            connection: The connection record (with associated `DIDDoc`)
                used to generate the connection target
        """

        if not connection.my_did:
            self._logger.debug("No local DID associated with connection")
            return None

        wallet: BaseWallet = await self.context.inject(BaseWallet)
        my_info = await wallet.get_local_did(connection.my_did)
        results = None

        if (
            connection.state
            in (ConnectionRecord.STATE_INVITATION, ConnectionRecord.STATE_REQUEST)
            and connection.initiator == ConnectionRecord.INITIATOR_EXTERNAL
        ):
            invitation = await connection.retrieve_invitation(self.context)
            if invitation.did:
                # populate recipient keys and endpoint from the ledger
                ledger: BaseLedger = await self.context.inject(
                    BaseLedger, required=False
                )
                if not ledger:
                    raise ConnectionManagerError(
                        "Cannot resolve DID without ledger instance"
                    )
                async with ledger:
                    endpoint = await ledger.get_endpoint_for_did(invitation.did)
                    recipient_keys = [await ledger.get_key_for_did(invitation.did)]
                    routing_keys = []
            else:
                endpoint = invitation.endpoint
                recipient_keys = invitation.recipient_keys
                routing_keys = invitation.routing_keys

            results = [
                ConnectionTarget(
                    did=connection.their_did,
                    endpoint=endpoint,
                    label=invitation.label,
                    recipient_keys=recipient_keys,
                    routing_keys=routing_keys,
                    sender_key=my_info.verkey,
                )
            ]
        else:
            if not connection.their_did:
                self._logger.debug("No target DID associated with connection")
                return None

            did_doc, _ = await self.fetch_did_document(connection.their_did)
            results = self.diddoc_connection_targets(
                did_doc, my_info.verkey, connection.their_label
            )

        return results

    def diddoc_connection_targets(
        self, doc: DIDDoc, sender_verkey: str, their_label: str = None
    ) -> Sequence[ConnectionTarget]:
        """Get a list of connection targets from a DID Document.

        Args:
            doc: The DID Document to create the target from
            sender_verkey: The verkey we are using
            their_label: The connection label they are using
        """

        if not doc:
            raise ConnectionManagerError("No DIDDoc provided for connection target")
        if not doc.did:
            raise ConnectionManagerError("DIDDoc has no DID")
        if not doc.service:
            raise ConnectionManagerError("No services defined by DIDDoc")

        targets = []
        for service in doc.service.values():
            if service.recip_keys:
                targets.append(
                    ConnectionTarget(
                        did=doc.did,
                        endpoint=service.endpoint,
                        label=their_label,
                        recipient_keys=[
                            key.value for key in (service.recip_keys or ())
                        ],
                        routing_keys=[
                            key.value for key in (service.routing_keys or ())
                        ],
                        sender_key=sender_verkey,
                    )
                )
        return targets

    async def establish_inbound(
        self, connection: ConnectionRecord, inbound_connection_id: str, outbound_handler
    ) -> str:
        """Assign the inbound routing connection for a connection record.

        Returns: the current routing state (request or done)

        """

        # The connection must have a verkey, but in the case of a received
        # invitation we might not have created one yet
        wallet: BaseWallet = await self.context.inject(BaseWallet)
        if connection.my_did:
            my_info = await wallet.get_local_did(connection.my_did)
        else:
            # Create new DID for connection
            my_info = await wallet.create_local_did()
            connection.my_did = my_info.did

        try:
            router = await ConnectionRecord.retrieve_by_id(
                self.context, inbound_connection_id
            )
        except StorageNotFoundError:
            raise ConnectionManagerError(
                f"Routing connection not found: {inbound_connection_id}"
            )
        if not router.is_ready:
            raise ConnectionManagerError(
                f"Routing connection is not ready: {inbound_connection_id}"
            )
        connection.inbound_connection_id = inbound_connection_id

        route_mgr = RoutingManager(self.context)

        await route_mgr.send_create_route(
            inbound_connection_id, my_info.verkey, outbound_handler
        )
        connection.routing_state = ConnectionRecord.ROUTING_STATE_REQUEST
        await connection.save(self.context)
        return connection.routing_state

    async def update_inbound(
        self, inbound_connection_id: str, recip_verkey: str, routing_state: str
    ):
        """Activate connections once a route has been established.

        Looks up pending connections associated with the inbound routing
        connection and marks the routing as complete.
        """
        conns = await ConnectionRecord.query(
            self.context, {"inbound_connection_id": inbound_connection_id}
        )
        wallet: BaseWallet = await self.context.inject(BaseWallet)

        for connection in conns:
            # check the recipient key
            if not connection.my_did:
                continue
            conn_info = await wallet.get_local_did(connection.my_did)
            if conn_info.verkey == recip_verkey:
                connection.routing_state = routing_state
                await connection.save(self.context)<|MERGE_RESOLUTION|>--- conflicted
+++ resolved
@@ -502,15 +502,8 @@
             connection.my_did = my_info.did
 
         # Create connection response message
-<<<<<<< HEAD
         my_endpoints = []
         if not my_endpoint:
-=======
-        if my_endpoint:
-            my_endpoints = [my_endpoint]
-        else:
-            my_endpoints = []
->>>>>>> 278c8ce0
             default_endpoint = self.context.settings.get("default_endpoint")
             if default_endpoint:
                 my_endpoints.append(default_endpoint)
