import argparse
import asyncio
import json
import logging
import os
import random
import sys
import time

from qrcode import QRCode

from aiohttp import ClientError

sys.path.append(os.path.dirname(os.path.dirname(os.path.abspath(__file__))))

from runners.agent_container import (
    arg_parser,
    create_agent_with_args,
    AgentContainer,
    AriesAgent,
)
from runners.support.agent import (  # noqa:E402
    DemoAgent,
    default_genesis_txns,
    start_mediator_agent,
    connect_wallet_to_mediator,
)
from runners.support.utils import (  # noqa:E402
    log_msg,
    log_status,
    log_timer,
    prompt,
    prompt_loop,
    require_indy,
)


CRED_PREVIEW_TYPE = "https://didcomm.org/issue-credential/2.0/credential-preview"
SELF_ATTESTED = os.getenv("SELF_ATTESTED")
TAILS_FILE_COUNT = int(os.getenv("TAILS_FILE_COUNT", 100))

logging.basicConfig(level=logging.WARNING)
LOGGER = logging.getLogger(__name__)


class FaberAgent(AriesAgent):
    def __init__(
        self,
        ident: str,
        http_port: int,
        admin_port: int,
        no_auto: bool = False,
        **kwargs,
    ):
        super().__init__(
            ident,
            http_port,
            admin_port,
            prefix="Faber",
            extra_args=[]
            if no_auto
            else ["--auto-accept-invites", "--auto-accept-requests"],
            **kwargs,
        )
        self.connection_id = None
        self._connection_ready = None
        self.cred_state = {}
        # TODO define a dict to hold credential attributes
        # based on cred_def_id
        self.cred_attrs = {}

    async def detect_connection(self):
        await self._connection_ready
        self._connection_ready = None

    @property
    def connection_ready(self):
        return self._connection_ready.done() and self._connection_ready.result()

    async def handle_oob_invitation(self, message):
        pass

    async def handle_connections(self, message):
        # a bit of a hack, but for the mediator connection self._connection_ready
        # will be None
        if not self._connection_ready:
            return

        conn_id = message["connection_id"]
        if message["state"] == "invitation":
            self.connection_id = conn_id
        if conn_id == self.connection_id:
            if (
                message["rfc23_state"] in ["completed", "response-sent"]
                and not self._connection_ready.done()
            ):
                self.log("Connected")
                self._connection_ready.set_result(True)

    async def handle_issue_credential_v2_0(self, message):
        state = message["state"]
        cred_ex_id = message["cred_ex_id"]
        prev_state = self.cred_state.get(cred_ex_id)
        if prev_state == state:
            return  # ignore
        self.cred_state[cred_ex_id] = state

        self.log(f"Credential: state = {state}, cred_ex_id = {cred_ex_id}")

        if state == "request-received":
            log_status("#17 Issue credential to X")
            # issue credential based on offer preview in cred ex record
            await self.admin_POST(
                f"/issue-credential-2.0/records/{cred_ex_id}/issue",
                {"comment": f"Issuing credential, exchange {cred_ex_id}"},
            )

    async def handle_issue_credential_v2_0_indy(self, message):
        rev_reg_id = message.get("rev_reg_id")
        cred_rev_id = message.get("cred_rev_id")
        if rev_reg_id and cred_rev_id:
            self.log(f"Revocation registry ID: {rev_reg_id}")
            self.log(f"Credential revocation ID: {cred_rev_id}")

    async def handle_issuer_cred_rev(self, message):
        pass

    async def handle_present_proof_v2_0(self, message):
        state = message["state"]
        pres_ex_id = message["pres_ex_id"]
        self.log(f"Presentation: state = {state}, pres_ex_id = {pres_ex_id}")

        if state == "presentation-received":
            log_status("#27 Process the proof provided by X")
            log_status("#28 Check if proof is valid")
            proof = await self.admin_POST(
                f"/present-proof-2.0/records/{pres_ex_id}/verify-presentation"
            )
            self.log("Proof =", proof["verified"])

    async def handle_basicmessages(self, message):
        self.log("Received message:", message["content"])


async def main(args):
    faber_agent = await create_agent_with_args(args, ident="faber")

    try:
        log_status(
            "#1 Provision an agent and wallet, get back configuration details"
            + (
                f" (Wallet type: {faber_agent.wallet_type})"
                if faber_agent.wallet_type
                else ""
            )
        )
        agent = FaberAgent(
            "faber.agent",
            faber_agent.start_port,
            faber_agent.start_port + 1,
            genesis_data=faber_agent.genesis_txns,
            no_auto=faber_agent.no_auto,
            tails_server_base_url=faber_agent.tails_server_base_url,
            timing=faber_agent.show_timing,
            multitenant=faber_agent.multitenant,
            mediation=faber_agent.mediation,
            wallet_type=faber_agent.wallet_type,
        )

        faber_agent.public_did = True
        faber_schema_name = "degree schema"
        faber_schema_attrs = ["name", "date", "degree", "age", "timestamp"]
        await faber_agent.initialize(
            the_agent=agent,
            schema_name=faber_schema_name,
            schema_attrs=faber_schema_attrs,
        )

        # generate an invitation for Alice
        await faber_agent.generate_invitation(display_qr=True, wait=True)

        exchange_tracing = False
        options = (
            "    (1) Issue Credential\n"
            "    (2) Send Proof Request\n"
            "    (3) Send Message\n"
            "    (4) Create New Invitation\n"
        )
        if faber_agent.revocation:
            options += "    (5) Revoke Credential\n" "    (6) Publish Revocations\n"
        if faber_agent.multitenant:
            options += "    (W) Create and/or Enable Wallet\n"
        options += "    (T) Toggle tracing on credential/proof exchange\n"
        options += "    (X) Exit?\n[1/2/3/4/{}{}T/X] ".format(
            "5/6/" if faber_agent.revocation else "",
            "W/" if faber_agent.multitenant else "",
        )
        async for option in prompt_loop(options):
            if option is not None:
                option = option.strip()

            if option is None or option in "xX":
                break

            elif option in "wW" and faber_agent.multitenant:
                target_wallet_name = await prompt("Enter wallet name: ")
                include_subwallet_webhook = await prompt(
                    "(Y/N) Create sub-wallet webhook target: "
                )
                if include_subwallet_webhook.lower() == "y":
                    created = await faber_agent.agent.register_or_switch_wallet(
                        target_wallet_name,
                        webhook_port=faber_agent.agent.get_new_webhook_port(),
                        public_did=True,
                        mediator_agent=faber_agent.mediator_agent,
                    )
                else:
                    created = await faber_agent.agent.register_or_switch_wallet(
                        target_wallet_name,
                        public_did=True,
                        mediator_agent=faber_agent.mediator_agent,
                    )
                # create a schema and cred def for the new wallet
                # TODO check first in case we are switching between existing wallets
                if created:
                    # TODO this fails because the new wallet doesn't get a public DID
                    await faber_agent.create_schema_and_cred_def(
                        schema_name=faber_schema_name,
                        schema_attrs=faber_schema_attrs,
                    )

            elif option in "tT":
                exchange_tracing = not exchange_tracing
                log_msg(
                    ">>> Credential/Proof Exchange Tracing is {}".format(
                        "ON" if exchange_tracing else "OFF"
                    )
                )

            elif option == "1":
                log_status("#13 Issue credential offer to X")

                # TODO define attributes to send for credential
                faber_agent.agent.cred_attrs[faber_agent.cred_def_id] = {
                    "name": "Alice Smith",
                    "date": "2018-05-28",
                    "degree": "Maths",
                    "age": "24",
                    "timestamp": str(int(time.time())),
                }

                cred_preview = {
                    "@type": CRED_PREVIEW_TYPE,
                    "attributes": [
                        {"name": n, "value": v}
                        for (n, v) in faber_agent.agent.cred_attrs[
                            faber_agent.cred_def_id
                        ].items()
                    ],
                }
                offer_request = {
                    "connection_id": faber_agent.agent.connection_id,
                    "comment": f"Offer on cred def id {faber_agent.cred_def_id}",
                    "auto_remove": False,
                    "credential_preview": cred_preview,
                    "filter": {"indy": {"cred_def_id": faber_agent.cred_def_id}},
                    "trace": exchange_tracing,
                }
                await faber_agent.agent.admin_POST(
                    "/issue-credential-2.0/send-offer", offer_request
                )
                # TODO issue an additional credential for Student ID

            elif option == "2":
                log_status("#20 Request proof of degree from alice")
                req_attrs = [
                    {
                        "name": "name",
                        "restrictions": [{"schema_name": faber_schema_name}],
                    },
                    {
                        "name": "date",
                        "restrictions": [{"schema_name": faber_schema_name}],
                    },
                ]
                if faber_agent.revocation:
                    req_attrs.append(
                        {
                            "name": "degree",
                            "restrictions": [{"schema_name": faber_schema_name}],
                            "non_revoked": {"to": int(time.time() - 1)},
                        },
                    )
                else:
                    req_attrs.append(
                        {
                            "name": "degree",
                            "restrictions": [{"schema_name": faber_schema_name}],
                        }
                    )
                if SELF_ATTESTED:
                    # test self-attested claims
                    req_attrs.append(
                        {"name": "self_attested_thing"},
                    )
                req_preds = [
                    # test zero-knowledge proofs
                    {
                        "name": "age",
                        "p_type": ">=",
                        "p_value": 18,
                        "restrictions": [{"schema_name": faber_schema_name}],
                    }
                ]
                indy_proof_request = {
                    "name": "Proof of Education",
                    "version": "1.0",
                    "requested_attributes": {
                        f"0_{req_attr['name']}_uuid": req_attr for req_attr in req_attrs
                    },
                    "requested_predicates": {
                        f"0_{req_pred['name']}_GE_uuid": req_pred
                        for req_pred in req_preds
                    },
                }

                if faber_agent.revocation:
                    indy_proof_request["non_revoked"] = {"to": int(time.time())}
                proof_request_web_request = {
<<<<<<< HEAD
                    "connection_id": agent.connection_id,
                    "presentation_request": {"indy": indy_proof_request},
                    "trace": exchange_tracing,
                }
                await agent.admin_POST(
                    "/present-proof-2.0/send-request", proof_request_web_request
=======
                    "connection_id": faber_agent.agent.connection_id,
                    "proof_request": indy_proof_request,
                    "trace": exchange_tracing,
                }
                await faber_agent.agent.admin_POST(
                    "/present-proof/send-request", proof_request_web_request
>>>>>>> 760e5e7e
                )

            elif option == "3":
                msg = await prompt("Enter message: ")
                await faber_agent.agent.admin_POST(
                    f"/connections/{faber_agent.agent.connection_id}/send-message",
                    {"content": msg},
                )

            elif option == "4":
                log_msg(
                    "Creating a new invitation, please receive "
                    "and accept this invitation using Alice agent"
                )
                await faber_agent.generate_invitation(display_qr=True, wait=True)

            elif option == "5" and faber_agent.revocation:
                rev_reg_id = (await prompt("Enter revocation registry ID: ")).strip()
                cred_rev_id = (await prompt("Enter credential revocation ID: ")).strip()
                publish = (
                    await prompt("Publish now? [Y/N]: ", default="N")
                ).strip() in "yY"
                try:
                    await faber_agent.agent.admin_POST(
                        "/revocation/revoke",
                        {
                            "rev_reg_id": rev_reg_id,
                            "cred_rev_id": cred_rev_id,
                            "publish": publish,
                        },
                    )
                except ClientError:
                    pass

            elif option == "6" and faber_agent.revocation:
                try:
                    resp = await faber_agent.agent.admin_POST(
                        "/revocation/publish-revocations", {}
                    )
                    faber_agent.agent.log(
                        "Published revocations for {} revocation registr{} {}".format(
                            len(resp["rrid2crid"]),
                            "y" if len(resp["rrid2crid"]) == 1 else "ies",
                            json.dumps([k for k in resp["rrid2crid"]], indent=4),
                        )
                    )
                except ClientError:
                    pass

        if faber_agent.show_timing:
            timing = await faber_agent.agent.fetch_timing()
            if timing:
                for line in faber_agent.agent.format_timing(timing):
                    log_msg(line)

    finally:
        terminated = await faber_agent.terminate()

    await asyncio.sleep(0.1)

    if not terminated:
        os._exit(1)


if __name__ == "__main__":
    parser = arg_parser(ident="faber", port=8020)
    args = parser.parse_args()

    ENABLE_PYDEVD_PYCHARM = os.getenv("ENABLE_PYDEVD_PYCHARM", "").lower()
    ENABLE_PYDEVD_PYCHARM = ENABLE_PYDEVD_PYCHARM and ENABLE_PYDEVD_PYCHARM not in (
        "false",
        "0",
    )
    PYDEVD_PYCHARM_HOST = os.getenv("PYDEVD_PYCHARM_HOST", "localhost")
    PYDEVD_PYCHARM_CONTROLLER_PORT = int(
        os.getenv("PYDEVD_PYCHARM_CONTROLLER_PORT", 5001)
    )

    if ENABLE_PYDEVD_PYCHARM:
        try:
            import pydevd_pycharm

            print(
                "Faber remote debugging to "
                f"{PYDEVD_PYCHARM_HOST}:{PYDEVD_PYCHARM_CONTROLLER_PORT}"
            )
            pydevd_pycharm.settrace(
                host=PYDEVD_PYCHARM_HOST,
                port=PYDEVD_PYCHARM_CONTROLLER_PORT,
                stdoutToServer=True,
                stderrToServer=True,
                suspend=False,
            )
        except ImportError:
            print("pydevd_pycharm library was not found")

    try:
        asyncio.get_event_loop().run_until_complete(main(args))
    except KeyboardInterrupt:
        os._exit(1)<|MERGE_RESOLUTION|>--- conflicted
+++ resolved
@@ -327,21 +327,12 @@
                 if faber_agent.revocation:
                     indy_proof_request["non_revoked"] = {"to": int(time.time())}
                 proof_request_web_request = {
-<<<<<<< HEAD
-                    "connection_id": agent.connection_id,
+                    "connection_id": faber_agent.agent.connection_id,
                     "presentation_request": {"indy": indy_proof_request},
                     "trace": exchange_tracing,
                 }
                 await agent.admin_POST(
                     "/present-proof-2.0/send-request", proof_request_web_request
-=======
-                    "connection_id": faber_agent.agent.connection_id,
-                    "proof_request": indy_proof_request,
-                    "trace": exchange_tracing,
-                }
-                await faber_agent.agent.admin_POST(
-                    "/present-proof/send-request", proof_request_web_request
->>>>>>> 760e5e7e
                 )
 
             elif option == "3":
