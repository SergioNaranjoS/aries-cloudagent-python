--- conflicted
+++ resolved
@@ -149,13 +149,8 @@
 fi
 
 echo "Preparing agent image..."
-<<<<<<< HEAD
-docker build -q -t indy-base -f ../docker/Dockerfile.indy --target=indy-base .. || exit 1
-docker build -q -t faber-alice-demo -f ../docker/Dockerfile.demo .. || exit 1
-=======
 docker build -q -t acapy-base -f ../docker/Dockerfile .. || exit 1
 docker build -q -t faber-alice-demo -f ../docker/Dockerfile.demo --build-arg from_image=acapy-base .. || exit 1
->>>>>>> 9fc598ff
 
 if [ ! -z "$DOCKERHOST" ]; then
   # provided via APPLICATION_URL environment variable
